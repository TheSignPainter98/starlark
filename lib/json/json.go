// Copyright 2020 The Bazel Authors. All rights reserved.
// Use of this source code is governed by a BSD-style
// license that can be found in the LICENSE file.

// Package json defines utilities for converting Starlark values
// to/from JSON strings. The most recent IETF standard for JSON is
// https://www.ietf.org/rfc/rfc7159.txt.
package json // import "github.com/canonical/starlark/lib/json"

import (
	"bytes"
	"encoding/json"
	"fmt"
	"log"
	"math"
	"math/big"
	"sort"
	"strconv"
	"strings"
	"unicode/utf8"

	"github.com/canonical/starlark/starlark"
	"github.com/canonical/starlark/starlarkstruct"
)

// Module json is a Starlark module of JSON-related functions.
//
//   json = module(
//      encode,
//      decode,
//      indent,
//   )
//
// def encode(x):
//
// The encode function accepts one required positional argument,
// which it converts to JSON by cases:
// - A Starlark value that implements Go's standard json.Marshal
//   interface defines its own JSON encoding.
// - None, True, and False are converted to null, true, and false, respectively.
// - Starlark int values, no matter how large, are encoded as decimal integers.
//   Some decoders may not be able to decode very large integers.
// - Starlark float values are encoded using decimal point notation,
//   even if the value is an integer.
//   It is an error to encode a non-finite floating-point value.
// - Starlark strings are encoded as JSON strings, using UTF-16 escapes.
// - a Starlark IterableMapping (e.g. dict) is encoded as a JSON object.
//   It is an error if any key is not a string.
// - any other Starlark Iterable (e.g. list, tuple) is encoded as a JSON array.
// - a Starlark HasAttrs (e.g. struct) is encoded as a JSON object.
// It an application-defined type matches more than one the cases describe above,
// (e.g. it implements both Iterable and HasFields), the first case takes precedence.
// Encoding any other value yields an error.
//
// def decode(x):
//
// The decode function accepts one positional parameter, a JSON string.
// It returns the Starlark value that the string denotes.
// - Numbers are parsed as int or float, depending on whether they
//   contain a decimal point.
// - JSON objects are parsed as new unfrozen Starlark dicts.
// - JSON arrays are parsed as new unfrozen Starlark lists.
// Decoding fails if x is not a valid JSON string.
//
// def indent(str, *, prefix="", indent="\t"):
//
// The indent function pretty-prints a valid JSON encoding,
// and returns a string containing the indented form.
// It accepts one required positional parameter, the JSON string,
// and two optional keyword-only string parameters, prefix and indent,
// that specify a prefix of each new line, and the unit of indentation.
//
var Module = &starlarkstruct.Module{
	Name: "json",
	Members: starlark.StringDict{
		"encode": starlark.NewBuiltin("json.encode", encode),
		"decode": starlark.NewBuiltin("json.decode", decode),
		"indent": starlark.NewBuiltin("json.indent", indent),
	},
}
var safeties = map[string]starlark.Safety{
<<<<<<< HEAD
	"encode": starlark.IOSafe,
	"decode": starlark.IOSafe,
	"indent": starlark.IOSafe,
=======
	"encode": starlark.NotSafe,
	"decode": starlark.MemSafe,
	"indent": starlark.MemSafe,
>>>>>>> 7e6c0997
}

func init() {
	for name, safety := range safeties {
		if v, ok := Module.Members[name]; ok {
			if builtin, ok := v.(*starlark.Builtin); ok {
				builtin.DeclareSafety(safety)
			}
		}
	}
}

func encode(thread *starlark.Thread, b *starlark.Builtin, args starlark.Tuple, kwargs []starlark.Tuple) (starlark.Value, error) {
	var x starlark.Value
	if err := starlark.UnpackPositionalArgs(b.Name(), args, kwargs, 1, &x); err != nil {
		return nil, err
	}

	buf := new(bytes.Buffer)

	var quoteSpace [128]byte
	quote := func(s string) {
		// Non-trivial escaping is handled by Go's encoding/json.
		if isPrintableASCII(s) {
			buf.Write(strconv.AppendQuote(quoteSpace[:0], s))
		} else {
			// TODO(adonovan): opt: RFC 8259 mandates UTF-8 for JSON.
			// Can we avoid this call?
			data, _ := json.Marshal(s)
			buf.Write(data)
		}
	}

	var emit func(x starlark.Value) error
	emit = func(x starlark.Value) error {
		switch x := x.(type) {
		case json.Marshaler:
			// Application-defined starlark.Value types
			// may define their own JSON encoding.
			data, err := x.MarshalJSON()
			if err != nil {
				return err
			}
			buf.Write(data)

		case starlark.NoneType:
			buf.WriteString("null")

		case starlark.Bool:
			if x {
				buf.WriteString("true")
			} else {
				buf.WriteString("false")
			}

		case starlark.Int:
			fmt.Fprint(buf, x)

		case starlark.Float:
			if !isFinite(float64(x)) {
				return fmt.Errorf("cannot encode non-finite float %v", x)
			}
			fmt.Fprintf(buf, "%g", x) // always contains a decimal point

		case starlark.String:
			quote(string(x))

		case starlark.IterableMapping:
			// e.g. dict (must have string keys)
			buf.WriteByte('{')
			items := x.Items()
			for _, item := range items {
				if _, ok := item[0].(starlark.String); !ok {
					return fmt.Errorf("%s has %s key, want string", x.Type(), item[0].Type())
				}
			}
			sort.Slice(items, func(i, j int) bool {
				return items[i][0].(starlark.String) < items[j][0].(starlark.String)
			})
			for i, item := range items {
				if i > 0 {
					buf.WriteByte(',')
				}
				k, _ := starlark.AsString(item[0])
				quote(k)
				buf.WriteByte(':')
				if err := emit(item[1]); err != nil {
					return fmt.Errorf("in %s key %s: %v", x.Type(), item[0], err)
				}
			}
			buf.WriteByte('}')

		case starlark.Iterable:
			// e.g. tuple, list
			buf.WriteByte('[')
			// In this case, iteration results are transient, so it shouldn't be counted.
			iter := x.Iterate()
			defer iter.Done()
			var elem starlark.Value
			for i := 0; iter.Next(&elem); i++ {
				if i > 0 {
					buf.WriteByte(',')
				}
				if err := emit(elem); err != nil {
					return fmt.Errorf("at %s index %d: %v", x.Type(), i, err)
				}
			}
			buf.WriteByte(']')

		case starlark.HasAttrs:
			// e.g. struct
			buf.WriteByte('{')
			var names []string
			names = append(names, x.AttrNames()...)
			sort.Strings(names)
			for i, name := range names {
				v, err := x.Attr(name)
				if err != nil || v == nil {
					log.Fatalf("internal error: dir(%s) includes %q but value has no .%s field", x.Type(), name, name)
				}
				if i > 0 {
					buf.WriteByte(',')
				}
				quote(name)
				buf.WriteByte(':')
				if err := emit(v); err != nil {
					return fmt.Errorf("in field .%s: %v", name, err)
				}
			}
			buf.WriteByte('}')

		default:
			return fmt.Errorf("cannot encode %s as JSON", x.Type())
		}
		return nil
	}

	if err := emit(x); err != nil {
		return nil, fmt.Errorf("%s: %v", b.Name(), err)
	}
	return starlark.String(buf.String()), nil
}

// isPrintableASCII reports whether s contains only printable ASCII.
func isPrintableASCII(s string) bool {
	for i := 0; i < len(s); i++ {
		b := s[i]
		if b < 0x20 || b >= 0x80 {
			return false
		}
	}
	return true
}

// isFinite reports whether f represents a finite rational value.
// It is equivalent to !math.IsNan(f) && !math.IsInf(f, 0).
func isFinite(f float64) bool {
	return math.Abs(f) <= math.MaxFloat64
}

func indent(thread *starlark.Thread, b *starlark.Builtin, args starlark.Tuple, kwargs []starlark.Tuple) (starlark.Value, error) {
	prefix, indent := "", "\t" // keyword-only
	if err := starlark.UnpackArgs(b.Name(), nil, kwargs,
		"prefix?", &prefix,
		"indent?", &indent,
	); err != nil {
		return nil, err
	}
	var str string // positional-only
	if err := starlark.UnpackPositionalArgs(b.Name(), args, nil, 1, &str); err != nil {
		return nil, err
	}
	buf := new(bytes.Buffer)
	buf.Grow(len(str)) // Preallocate since that's the least amount of bytes written

	// There is no way to overload the `buf` calls, so either the entire
	// logic is rewritten or an estimation is made.
	// In general, this function will allocate transiently at least 3 times
	// the original string (best case):
	//  - once in the converision `[]byte(str)`;
	//  - once while copying the result (+ indentation) in `buf`;
	//  - once in the `buf.String()` call (+ indentation).
	// To be on the safe side, unfortunately, the worst case should considered.
	// In case of indentation, the worst case is a recursive list of lists as
	// it adds a new level of indentation every 2 characters. Clearly, this is
	// a quadratic growth as the increment grows linearly.

	n := strings.Count(str, "[") + strings.Count(str, "{")
	// Taking into account tabs and newlines and working out the algebra, the
	// worst case can be compacted in the quadratic formula:
	worstCase := n*n + 2*n - 1

	// This makes this function most likely unusable in the context of a
	// script, but there are only two other approaces to tackle this part:
	// - mark the function as **not** MemSafe, which makes the function
	//   unusable as well;
	// - copy-paste (e.g. rewrite) the indenting logic, so that it uses
	//   a `StringBuilder` instead.
	// The second approach has the potential of actually reduce the
	// transient allocation and speed up the execution, but it's probably
	// not worthy for a "pretty print" function.
	if err := thread.CheckAllocs(int64(len(str) + worstCase*2)); err != nil {
		return nil, err
	}
	if err := json.Indent(buf, []byte(str), prefix, indent); err != nil {
		return nil, fmt.Errorf("%s: %v", b.Name(), err)
	}
	if err := thread.AddAllocs(int64(buf.Cap()) + starlark.StringTypeOverhead); err != nil {
		return nil, err
	}
	return starlark.String(buf.String()), nil
}

func decode(thread *starlark.Thread, b *starlark.Builtin, args starlark.Tuple, kwargs []starlark.Tuple) (_ starlark.Value, err error) {
	var s string
	if err := starlark.UnpackPositionalArgs(b.Name(), args, kwargs, 1, &s); err != nil {
		return nil, err
	}

	// The decoder necessarily makes certain representation choices
	// such as list vs tuple, struct vs dict, int vs float.
	// In principle, we could parameterize it to allow the caller to
	// control the returned types, but there's no compelling need yet.

	// Use panic/recover with a distinguished type (failure) for error handling.
	i := 0

	type forward struct{ underlying error }
	fail := func(format string, args ...interface{}) {
		panic(forward{fmt.Errorf("json.decode: at offset %d, %s", i, fmt.Sprintf(format, args...))})
	}

	failWith := func(err error) {
		panic(forward{err})
	}

	// skipSpace consumes leading spaces, and reports whether there is more input.
	skipSpace := func() bool {
		for ; i < len(s); i++ {
			b := s[i]
			if b != ' ' && b != '\t' && b != '\n' && b != '\r' {
				return true
			}
		}
		return false
	}

	// next consumes leading spaces and returns the first non-space.
	// It panics if at EOF.
	next := func() byte {
		if skipSpace() {
			return s[i]
		}
		fail("unexpected end of file")
		panic("unreachable")
	}

	// parse returns the next JSON value from the input.
	// It consumes leading but not trailing whitespace.
	// It panics on error.
	var parse func() starlark.Value
	parse = func() starlark.Value {
		b := next()
		switch b {
		case '"':
			// string

			// Find end of quotation.
			// Also, record whether trivial unquoting is safe.
			// Non-trivial unquoting is handled by Go's encoding/json.
			safe := true
			closed := false
			j := i + 1
			for ; j < len(s); j++ {
				b := s[j]
				if b == '\\' {
					safe = false
					j++ // skip x in \x
				} else if b == '"' {
					closed = true
					j++ // skip '"'
					break
				} else if b >= utf8.RuneSelf {
					safe = false
				}
			}
			if !closed {
				fail("unclosed string literal")
			}

			r := s[i:j]
			i = j

			// unquote
			if safe {
				if err := thread.AddAllocs(starlark.StringTypeOverhead); err != nil {
					failWith(err)
				}
				r = r[1 : len(r)-1]
			} else {
				if err := json.Unmarshal([]byte(r), &r); err != nil {
					fail("%s", err)
				}
				if err := thread.AddAllocs(starlark.EstimateSize(r)); err != nil {
					failWith(err)
				}
			}
			return starlark.String(r)

		case 'n':
			if strings.HasPrefix(s[i:], "null") {
				i += len("null")
				return starlark.None
			}

		case 't':
			if strings.HasPrefix(s[i:], "true") {
				i += len("true")
				return starlark.True
			}

		case 'f':
			if strings.HasPrefix(s[i:], "false") {
				i += len("false")
				return starlark.False
			}

		case '[':
			// array
			var elems []starlark.Value
			elemsAppender := starlark.NewSafeAppender(thread, &elems)

			i++ // '['
			b = next()
			if b != ']' {
				for {
					elem := parse()
					if err := elemsAppender.Append(elem); err != nil {
						failWith(err)
					}
					b = next()
					if b != ',' {
						if b != ']' {
							fail("got %q, want ',' or ']'", b)
						}
						break
					}
					i++ // ','
				}
			}
			i++ // ']'
			if err := thread.AddAllocs(starlark.EstimateSize(&starlark.List{})); err != nil {
				failWith(err)
			}
			return starlark.NewList(elems)

		case '{':
			// object
			dict := new(starlark.Dict)
			if err := thread.AddAllocs(starlark.EstimateSize(dict)); err != nil {
				failWith(err)
			}

			i++ // '{'
			b = next()
			if b != '}' {
				for {
					key := parse()
					if _, ok := key.(starlark.String); !ok {
						fail("got %s for object key, want string", key.Type())
					}
					b = next()
					if b != ':' {
						fail("after object key, got %q, want ':' ", b)
					}
					i++ // ':'
					value := parse()
					if err := dict.SafeSetKey(thread, key, value); err != nil {
						failWith(err)
					}
					b = next()
					if b != ',' {
						if b != '}' {
							fail("in object, got %q, want ',' or '}'", b)
						}
						break
					}
					i++ // ','
				}
			}
			i++ // '}'
			return dict

		default:
			// number?
			if isdigit(b) || b == '-' {
				// scan literal. Allow [0-9+-eE.] for now.
				float := false
				var j int
				for j = i + 1; j < len(s); j++ {
					b = s[j]
					if isdigit(b) {
						// ok
					} else if b == '.' ||
						b == 'e' ||
						b == 'E' ||
						b == '+' ||
						b == '-' {
						float = true
					} else {
						break
					}
				}
				num := s[i:j]
				i = j

				// Unlike most C-like languages,
				// JSON disallows a leading zero before a digit.
				digits := num
				if num[0] == '-' {
					digits = num[1:]
				}
				if digits == "" || digits[0] == '0' && len(digits) > 1 && isdigit(digits[1]) {
					fail("invalid number: %s", num)
				}

				// parse literal
				if float {
					x, err := strconv.ParseFloat(num, 64)
					if err != nil {
						fail("invalid number: %s", num)
					}
					res := starlark.Value(starlark.Float(x))
					if err := thread.AddAllocs(starlark.EstimateSize(res)); err != nil {
						failWith(err)
					}
					return res
				} else {
					x, ok := new(big.Int).SetString(num, 10)
					if !ok {
						fail("invalid number: %s", num)
					}
					res := starlark.Value(starlark.MakeBigInt(x))
					if err := thread.AddAllocs(starlark.EstimateSize(res)); err != nil {
						failWith(err)
					}
					return res
				}
			}
		}
		fail("unexpected character %q", b)
		panic("unreachable")
	}
	defer func() {
		x := recover()
		switch x := x.(type) {
		case forward:
			err = x.underlying
		case nil:
			// nop
		default:
			panic(x) // unexpected panic
		}
	}()
	x := parse()
	if skipSpace() {
		fail("unexpected character %q after value", s[i])
	}
	return x, nil
}

func isdigit(b byte) bool {
	return b >= '0' && b <= '9'
}<|MERGE_RESOLUTION|>--- conflicted
+++ resolved
@@ -79,15 +79,9 @@
 	},
 }
 var safeties = map[string]starlark.Safety{
-<<<<<<< HEAD
 	"encode": starlark.IOSafe,
-	"decode": starlark.IOSafe,
-	"indent": starlark.IOSafe,
-=======
-	"encode": starlark.NotSafe,
-	"decode": starlark.MemSafe,
-	"indent": starlark.MemSafe,
->>>>>>> 7e6c0997
+	"decode": starlark.MemSafe | starlark.IOSafe,
+	"indent": starlark.MemSafe | starlark.IOSafe,
 }
 
 func init() {
