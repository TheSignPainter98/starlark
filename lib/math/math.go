// Copyright 2021 The Bazel Authors. All rights reserved.
// Use of this source code is governed by a BSD-style
// license that can be found in the LICENSE file.

// Package math provides basic constants and mathematical functions.
package math // import "github.com/canonical/starlark/lib/math"

import (
	"errors"
	"fmt"
	"math"

	"github.com/canonical/starlark/starlark"
	"github.com/canonical/starlark/starlarkstruct"
)

// Module math is a Starlark module of math-related functions and constants.
// The module defines the following functions:
//
//     ceil(x) - Returns the ceiling of x, the smallest integer greater than or equal to x.
//     copysign(x, y) - Returns a value with the magnitude of x and the sign of y.
//     fabs(x) - Returns the absolute value of x as float.
//     floor(x) - Returns the floor of x, the largest integer less than or equal to x.
//     mod(x, y) - Returns the floating-point remainder of x/y. The magnitude of the result is less than y and its sign agrees with that of x.
//     pow(x, y) - Returns x**y, the base-x exponential of y.
//     remainder(x, y) - Returns the IEEE 754 floating-point remainder of x/y.
//     round(x) - Returns the nearest integer, rounding half away from zero.
//
//     exp(x) - Returns e raised to the power x, where e = 2.718281… is the base of natural logarithms.
//     sqrt(x) - Returns the square root of x.
//
//     acos(x) - Returns the arc cosine of x, in radians.
//     asin(x) - Returns the arc sine of x, in radians.
//     atan(x) - Returns the arc tangent of x, in radians.
//     atan2(y, x) - Returns atan(y / x), in radians.
//                   The result is between -pi and pi.
//                   The vector in the plane from the origin to point (x, y) makes this angle with the positive X axis.
//                   The point of atan2() is that the signs of both inputs are known to it, so it can compute the correct
//                   quadrant for the angle.
//                   For example, atan(1) and atan2(1, 1) are both pi/4, but atan2(-1, -1) is -3*pi/4.
//     cos(x) - Returns the cosine of x, in radians.
//     hypot(x, y) - Returns the Euclidean norm, sqrt(x*x + y*y). This is the length of the vector from the origin to point (x, y).
//     sin(x) - Returns the sine of x, in radians.
//     tan(x) - Returns the tangent of x, in radians.
//
//     degrees(x) - Converts angle x from radians to degrees.
//     radians(x) - Converts angle x from degrees to radians.
//
//     acosh(x) - Returns the inverse hyperbolic cosine of x.
//     asinh(x) - Returns the inverse hyperbolic sine of x.
//     atanh(x) - Returns the inverse hyperbolic tangent of x.
//     cosh(x) - Returns the hyperbolic cosine of x.
//     sinh(x) - Returns the hyperbolic sine of x.
//     tanh(x) - Returns the hyperbolic tangent of x.
//
//     log(x, base) - Returns the logarithm of x in the given base, or natural logarithm by default.
//
//     gamma(x) - Returns the Gamma function of x.
//
// All functions accept both int and float values as arguments.
//
// The module also defines approximations of the following constants:
//
//     e - The base of natural logarithms, approximately 2.71828.
//     pi - The ratio of a circle's circumference to its diameter, approximately 3.14159.
//
var Module = &starlarkstruct.Module{
	Name: "math",
	Members: starlark.StringDict{
		"ceil":      starlark.NewBuiltin("ceil", ceil),
		"copysign":  newBinaryBuiltin("copysign", math.Copysign),
		"fabs":      newUnaryBuiltin("fabs", math.Abs),
		"floor":     starlark.NewBuiltin("floor", floor),
		"mod":       newBinaryBuiltin("round", math.Mod),
		"pow":       newBinaryBuiltin("pow", math.Pow),
		"remainder": newBinaryBuiltin("remainder", math.Remainder),
		"round":     newUnaryBuiltin("round", math.Round),

		"exp":  newUnaryBuiltin("exp", math.Exp),
		"sqrt": newUnaryBuiltin("sqrt", math.Sqrt),

		"acos":  newUnaryBuiltin("acos", math.Acos),
		"asin":  newUnaryBuiltin("asin", math.Asin),
		"atan":  newUnaryBuiltin("atan", math.Atan),
		"atan2": newBinaryBuiltin("atan2", math.Atan2),
		"cos":   newUnaryBuiltin("cos", math.Cos),
		"hypot": newBinaryBuiltin("hypot", math.Hypot),
		"sin":   newUnaryBuiltin("sin", math.Sin),
		"tan":   newUnaryBuiltin("tan", math.Tan),

		"degrees": newUnaryBuiltin("degrees", degrees),
		"radians": newUnaryBuiltin("radians", radians),

		"acosh": newUnaryBuiltin("acosh", math.Acosh),
		"asinh": newUnaryBuiltin("asinh", math.Asinh),
		"atanh": newUnaryBuiltin("atanh", math.Atanh),
		"cosh":  newUnaryBuiltin("cosh", math.Cosh),
		"sinh":  newUnaryBuiltin("sinh", math.Sinh),
		"tanh":  newUnaryBuiltin("tanh", math.Tanh),

		"log": starlark.NewBuiltin("log", log),

		"gamma": newUnaryBuiltin("gamma", math.Gamma),

		"e":  starlark.Float(math.E),
		"pi": starlark.Float(math.Pi),
	},
}
var safeties = map[string]starlark.Safety{
<<<<<<< HEAD
	"ceil":      starlark.NotSafe,
	"copysign":  starlark.MemSafe,
	"fabs":      starlark.MemSafe,
	"floor":     starlark.NotSafe,
=======
	"ceil":      starlark.MemSafe,
	"copysign":  starlark.MemSafe,
	"fabs":      starlark.MemSafe,
	"floor":     starlark.MemSafe,
>>>>>>> 2151db77
	"mod":       starlark.MemSafe,
	"pow":       starlark.MemSafe,
	"remainder": starlark.MemSafe,
	"round":     starlark.MemSafe,
	"exp":       starlark.MemSafe,
	"sqrt":      starlark.MemSafe,
	"acos":      starlark.MemSafe,
	"asin":      starlark.MemSafe,
	"atan":      starlark.MemSafe,
	"atan2":     starlark.MemSafe,
	"cos":       starlark.MemSafe,
	"hypot":     starlark.MemSafe,
	"sin":       starlark.MemSafe,
	"tan":       starlark.MemSafe,
	"degrees":   starlark.MemSafe,
	"radians":   starlark.MemSafe,
	"acosh":     starlark.MemSafe,
	"asinh":     starlark.MemSafe,
	"atanh":     starlark.MemSafe,
	"cosh":      starlark.MemSafe,
	"sinh":      starlark.MemSafe,
	"tanh":      starlark.MemSafe,
	"log":       starlark.MemSafe,
	"gamma":     starlark.MemSafe,
}

var floatSize = starlark.EstimateSize(starlark.Float(0))

func init() {
	for name, safety := range safeties {
		if v, ok := Module.Members[name]; ok {
			if builtin, ok := v.(*starlark.Builtin); ok {
				builtin.DeclareSafety(safety)
			}
		}
	}
}

// floatOrInt is an Unpacker that converts a Starlark int or float to Go's float64.
type floatOrInt float64

func (p *floatOrInt) Unpack(v starlark.Value) error {
	switch v := v.(type) {
	case starlark.Int:
		*p = floatOrInt(v.Float())
		return nil
	case starlark.Float:
		*p = floatOrInt(v)
		return nil
	}
	return fmt.Errorf("got %s, want float or int", v.Type())
}

// newUnaryBuiltin wraps a unary floating-point Go function
// as a Starlark built-in that accepts int or float arguments.
func newUnaryBuiltin(name string, fn func(float64) float64) *starlark.Builtin {
	return starlark.NewBuiltin(name, func(thread *starlark.Thread, b *starlark.Builtin, args starlark.Tuple, kwargs []starlark.Tuple) (starlark.Value, error) {
		var x floatOrInt
		if err := starlark.UnpackPositionalArgs(name, args, kwargs, 1, &x); err != nil {
			return nil, err
		}
		if err := thread.AddAllocs(floatSize); err != nil {
			return nil, err
		}
		return starlark.Float(fn(float64(x))), nil
	})
}

// newBinaryBuiltin wraps a binary floating-point Go function
// as a Starlark built-in that accepts int or float arguments.
func newBinaryBuiltin(name string, fn func(float64, float64) float64) *starlark.Builtin {
	return starlark.NewBuiltin(name, func(thread *starlark.Thread, b *starlark.Builtin, args starlark.Tuple, kwargs []starlark.Tuple) (starlark.Value, error) {
		var x, y floatOrInt
		if err := starlark.UnpackPositionalArgs(name, args, kwargs, 2, &x, &y); err != nil {
			return nil, err
		}
		if err := thread.AddAllocs(floatSize); err != nil {
			return nil, err
		}
		return starlark.Float(fn(float64(x), float64(y))), nil
	})
}

//  log wraps the Log function
// as a Starlark built-in that accepts int or float arguments.
func log(thread *starlark.Thread, b *starlark.Builtin, args starlark.Tuple, kwargs []starlark.Tuple) (starlark.Value, error) {
	var (
		x    floatOrInt
		base floatOrInt = math.E
	)
	if err := starlark.UnpackPositionalArgs("log", args, kwargs, 1, &x, &base); err != nil {
		return nil, err
	}
	if base == 1 {
		return nil, errors.New("division by zero")
	}
	if err := thread.AddAllocs(floatSize); err != nil {
		return nil, err
	}
	return starlark.Float(math.Log(float64(x)) / math.Log(float64(base))), nil
}

func ceil(thread *starlark.Thread, _ *starlark.Builtin, args starlark.Tuple, kwargs []starlark.Tuple) (starlark.Value, error) {
	var x starlark.Value

	if err := starlark.UnpackPositionalArgs("ceil", args, kwargs, 1, &x); err != nil {
		return nil, err
	}

	switch t := x.(type) {
	case starlark.Int:
		return x, nil
	case starlark.Float:
		var res starlark.Value // Avoid transient allocation
		res, err := starlark.NumberToInt(starlark.Float(math.Ceil(float64(t))))
		if err != nil {
			return nil, err
		}
		if err := thread.AddAllocs(starlark.EstimateSize(res)); err != nil {
			return nil, err
		}
		return res, nil
	}

	return nil, fmt.Errorf("got %s, want float or int", x.Type())
}

func floor(thread *starlark.Thread, _ *starlark.Builtin, args starlark.Tuple, kwargs []starlark.Tuple) (starlark.Value, error) {
	var x starlark.Value

	if err := starlark.UnpackPositionalArgs("floor", args, kwargs, 1, &x); err != nil {
		return nil, err
	}

	switch t := x.(type) {
	case starlark.Int:
		return x, nil
	case starlark.Float:
		var ret starlark.Value // Avoid transient allocation
		ret, err := starlark.NumberToInt(starlark.Float(math.Floor(float64(t))))
		if err != nil {
			return nil, err
		}
		if err := thread.AddAllocs(starlark.EstimateSize(ret)); err != nil {
			return nil, err
		}
		return ret, nil
	}

	return nil, fmt.Errorf("got %s, want float or int", x.Type())
}

func degrees(x float64) float64 {
	return 360 * x / (2 * math.Pi)
}

func radians(x float64) float64 {
	return 2 * math.Pi * x / 360
}<|MERGE_RESOLUTION|>--- conflicted
+++ resolved
@@ -107,17 +107,10 @@
 	},
 }
 var safeties = map[string]starlark.Safety{
-<<<<<<< HEAD
-	"ceil":      starlark.NotSafe,
-	"copysign":  starlark.MemSafe,
-	"fabs":      starlark.MemSafe,
-	"floor":     starlark.NotSafe,
-=======
 	"ceil":      starlark.MemSafe,
 	"copysign":  starlark.MemSafe,
 	"fabs":      starlark.MemSafe,
 	"floor":     starlark.MemSafe,
->>>>>>> 2151db77
 	"mod":       starlark.MemSafe,
 	"pow":       starlark.MemSafe,
 	"remainder": starlark.MemSafe,
