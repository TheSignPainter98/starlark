--- conflicted
+++ resolved
@@ -1058,7 +1058,91 @@
 	}
 }
 
-<<<<<<< HEAD
+func TestDebugFrame(t *testing.T) {
+	predeclared := starlark.StringDict{
+		"env": starlark.NewBuiltin("env", func(thread *starlark.Thread, b *starlark.Builtin, args starlark.Tuple, kwargs []starlark.Tuple) (starlark.Value, error) {
+			if thread.CallStackDepth() < 2 {
+				return nil, fmt.Errorf("env must not be called directly")
+			}
+			fr := thread.DebugFrame(1) // parent
+			fn, ok := fr.Callable().(*starlark.Function)
+			if !ok {
+				return nil, fmt.Errorf("env must be called from a Starlark function")
+			}
+			dict := starlark.NewDict(0)
+			for i := 0; i < fr.NumLocals(); i++ {
+				bind, val := fr.Local(i)
+				if val == nil {
+					continue
+				}
+				dict.SetKey(starlark.String(bind.Name), val) // ignore error
+			}
+			for i := 0; i < fn.NumFreeVars(); i++ {
+				bind, val := fn.FreeVar(i)
+				dict.SetKey(starlark.String(bind.Name), val) // ignore error
+			}
+			dict.Freeze()
+			return dict, nil
+		}),
+	}
+	const src = `
+e = [None]
+
+def f(p):
+    outer = 3
+    def g(q):
+        inner = outer + 1
+        e[0] = env() # {"q": 2, "inner": 4, "outer": 3}
+	inner2 = None # not defined at call to env()
+    g(2)
+
+f(1)
+`
+	thread := new(starlark.Thread)
+	m, err := starlark.ExecFile(thread, "env.star", src, predeclared)
+	if err != nil {
+		t.Fatalf("ExecFile returned error %q, expected panic", err)
+	}
+	got := m["e"].(*starlark.List).Index(0).String()
+	want := `{"q": 2, "inner": 4, "outer": 3}`
+	if got != want {
+		t.Errorf("env() returned %s, want %s", got, want)
+	}
+}
+
+func TestUnpackArgsOptionalInference(t *testing.T) {
+	// success
+	kwargs := []starlark.Tuple{
+		{starlark.String("x"), starlark.MakeInt(1)},
+		{starlark.String("y"), starlark.MakeInt(2)},
+	}
+	var x, y, z int
+	if err := starlark.UnpackArgs("unpack", nil, kwargs,
+		"x", &x, "y?", &y, "z", &z); err != nil {
+		t.Errorf("UnpackArgs failed: %v", err)
+	}
+	got := fmt.Sprintf("x=%d y=%d z=%d", x, y, z)
+	want := "x=1 y=2 z=0"
+	if got != want {
+		t.Errorf("got %s, want %s", got, want)
+	}
+
+	// success
+	args := starlark.Tuple{starlark.MakeInt(1), starlark.MakeInt(2)}
+	x = 0
+	y = 0
+	z = 0
+	if err := starlark.UnpackArgs("unpack", args, nil,
+		"x", &x, "y?", &y, "z", &z); err != nil {
+		t.Errorf("UnpackArgs failed: %v", err)
+	}
+	got = fmt.Sprintf("x=%d y=%d z=%d", x, y, z)
+	want = "x=1 y=2 z=0"
+	if got != want {
+		t.Errorf("got %s, want %s", got, want)
+	}
+}
+
 func TestThreadCancel(t *testing.T) {
 	key := "E major"
 	value := "The Four Seasons, Spring"
@@ -2635,89 +2719,4 @@
 			t.Error(err)
 		}
 	})
-=======
-func TestDebugFrame(t *testing.T) {
-	predeclared := starlark.StringDict{
-		"env": starlark.NewBuiltin("env", func(thread *starlark.Thread, b *starlark.Builtin, args starlark.Tuple, kwargs []starlark.Tuple) (starlark.Value, error) {
-			if thread.CallStackDepth() < 2 {
-				return nil, fmt.Errorf("env must not be called directly")
-			}
-			fr := thread.DebugFrame(1) // parent
-			fn, ok := fr.Callable().(*starlark.Function)
-			if !ok {
-				return nil, fmt.Errorf("env must be called from a Starlark function")
-			}
-			dict := starlark.NewDict(0)
-			for i := 0; i < fr.NumLocals(); i++ {
-				bind, val := fr.Local(i)
-				if val == nil {
-					continue
-				}
-				dict.SetKey(starlark.String(bind.Name), val) // ignore error
-			}
-			for i := 0; i < fn.NumFreeVars(); i++ {
-				bind, val := fn.FreeVar(i)
-				dict.SetKey(starlark.String(bind.Name), val) // ignore error
-			}
-			dict.Freeze()
-			return dict, nil
-		}),
-	}
-	const src = `
-e = [None]
-
-def f(p):
-    outer = 3
-    def g(q):
-        inner = outer + 1
-        e[0] = env() # {"q": 2, "inner": 4, "outer": 3}
-	inner2 = None # not defined at call to env()
-    g(2)
-
-f(1)
-`
-	thread := new(starlark.Thread)
-	m, err := starlark.ExecFile(thread, "env.star", src, predeclared)
-	if err != nil {
-		t.Fatalf("ExecFile returned error %q, expected panic", err)
-	}
-	got := m["e"].(*starlark.List).Index(0).String()
-	want := `{"q": 2, "inner": 4, "outer": 3}`
-	if got != want {
-		t.Errorf("env() returned %s, want %s", got, want)
-	}
-}
-
-func TestUnpackArgsOptionalInference(t *testing.T) {
-	// success
-	kwargs := []starlark.Tuple{
-		{starlark.String("x"), starlark.MakeInt(1)},
-		{starlark.String("y"), starlark.MakeInt(2)},
-	}
-	var x, y, z int
-	if err := starlark.UnpackArgs("unpack", nil, kwargs,
-		"x", &x, "y?", &y, "z", &z); err != nil {
-		t.Errorf("UnpackArgs failed: %v", err)
-	}
-	got := fmt.Sprintf("x=%d y=%d z=%d", x, y, z)
-	want := "x=1 y=2 z=0"
-	if got != want {
-		t.Errorf("got %s, want %s", got, want)
-	}
-
-	// success
-	args := starlark.Tuple{starlark.MakeInt(1), starlark.MakeInt(2)}
-	x = 0
-	y = 0
-	z = 0
-	if err := starlark.UnpackArgs("unpack", args, nil,
-		"x", &x, "y?", &y, "z", &z); err != nil {
-		t.Errorf("UnpackArgs failed: %v", err)
-	}
-	got = fmt.Sprintf("x=%d y=%d z=%d", x, y, z)
-	want = "x=1 y=2 z=0"
-	if got != want {
-		t.Errorf("got %s, want %s", got, want)
-	}
->>>>>>> 1207426d
 }