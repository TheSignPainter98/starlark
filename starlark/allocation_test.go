package starlark_test

import (
	"fmt"
	"math"
	"math/bits"
	"reflect"
	"regexp"
	"strconv"
	"strings"
	"testing"
	"time"

	starlarktime "github.com/canonical/starlark/lib/time"
	"github.com/canonical/starlark/starlark"
)

<<<<<<< HEAD
type builtinAllocTest struct {
	name           string
	gen            func(n uint) (program string, predecls env)
	nSmall, nLarge uint
	trend
}
type env map[string]interface{}

const errorFraction = 0.1

// Run tests whether allocs follow the specified trend
func (test builtinAllocTest) Run(t *testing.T) {
	if test.nSmall == 0 {
		test.nSmall = 1000
	}
	if test.nLarge == 0 {
		test.nLarge = 100000
	}

	deltaSmall, err := test.computeDelta(test.nSmall)
	if err != nil {
		t.Errorf("Unexpected error: %v", err)
	}
	deltaLarge, err := test.computeDelta(test.nLarge)
	if err != nil {
		t.Errorf("unexpected error: %v", err)
		return
	}

	test.testAllocAmount(t, test.nLarge, deltaLarge)
	test.testAllocTrend(t, deltaSmall, deltaLarge)
}

func (test *builtinAllocTest) computeDelta(n uint) (uint64, error) {
	code, env := test.gen(n)
	predeclared, err := env.ToStarlarkPredecls()
	if err != nil {
		return 0, err
	}

	thread := new(starlark.Thread)
	_, err = starlark.ExecFile(thread, test.name, code, predeclared)
	return thread.Allocs(), err
}

// Test that expected number of allocs have been made, within a margin of error
func (test *builtinAllocTest) testAllocAmount(t *testing.T, n uint, delta uint64) {
	expectedDelta := test.Trend(float64(n))
	deltaRatio := float64(delta) / expectedDelta

	if deltaRatio < 1-errorFraction {
		t.Errorf("%s: too few allocations, expected ~%.0f but used only %d", test.name, expectedDelta, delta)
	} else if 1+errorFraction < deltaRatio {
		t.Errorf("%s: too many allocations, expected ~%.0f but used %d", test.name, expectedDelta, delta)
	}
}

// Test that the allocs made followed the expected trend
func (test *builtinAllocTest) testAllocTrend(t *testing.T, deltaSmall, deltaLarge uint64) {
	observedScaling := float64(deltaLarge) / float64(deltaSmall)
	expectedScaling := test.Trend(float64(test.nLarge)) / test.Trend(float64(test.nSmall))
	scalingRatio := observedScaling / expectedScaling

	if scalingRatio <= 1-errorFraction || 1+errorFraction <= scalingRatio {
		t.Errorf("%s: allocations did not %s: f(%d)=%d, f(%d)=%d, ratio=%.3f, want ~%.0f", test.name, test.trend.desc, test.nSmall, deltaSmall, test.nLarge, deltaLarge, observedScaling, expectedScaling)
	}
}

// ToStarlarkPredecls converts an env to a starlark.StringDict
func (e env) ToStarlarkPredecls() (starlark.StringDict, error) {
	predecls := make(starlark.StringDict, len(e))
	for key, val := range e {
		if v, err := toStarlarkValue(val); err != nil {
			return nil, err
		} else {
			predecls[key] = v
		}
	}
	return predecls, nil
}

func TestToStarlarkPredecls(t *testing.T) {
	type envTest struct {
		from env
		to   starlark.StringDict
	}

	tests := []envTest{{
		from: env{},
		to:   starlark.StringDict{},
	}, {
		from: env{"foo": "bar"},
		to:   starlark.StringDict{"foo": starlark.String("bar")},
	}, {
		from: env{"foo": []string{"bar", "baz"}},
		to:   starlark.StringDict{"foo": starlark.NewList([]starlark.Value{starlark.String("bar"), starlark.String("baz")})},
	}}

	for _, test := range tests {
		if converted, err := test.from.ToStarlarkPredecls(); err != nil {
			t.Error(err)
		} else if !reflect.DeepEqual(converted, test.to) {
			t.Errorf("Incorrect starlark value conversion: expected %v (%T) but got %v (%T)", test.to, test.to, converted, converted)
		}
	}
}

// toStarlarkValue converts some useful types to starlark values to make tests
// more readible
func toStarlarkValue(in interface{}) (starlark.Value, error) {
	// Special behaviours
	if in, ok := in.(starlark.Value); ok {
		return in, nil
	}
	if c, ok := in.(rune); ok {
		return starlark.String(c), nil
	}

	var inVal reflect.Value
	if v, ok := in.(reflect.Value); ok {
		inVal = v
	} else {
		inVal = reflect.ValueOf(in)
	}

	kind := inVal.Kind()
	switch kind {
	case reflect.Invalid:
		return starlark.None, nil
	case reflect.Bool:
		return starlark.Bool(inVal.Bool()), nil
	case reflect.Int, reflect.Int8, reflect.Int16, reflect.Int32, reflect.Int64:
		return starlark.MakeInt(int(inVal.Int())), nil
	case reflect.Uint, reflect.Uint8, reflect.Uint16, reflect.Uint32, reflect.Uint64, reflect.Uintptr:
		return starlark.MakeInt(int(inVal.Uint())), nil
	case reflect.Float32, reflect.Float64:
		return starlark.Float(inVal.Float()), nil
	case reflect.Array, reflect.Slice:
		len := inVal.Len()
		elems := make([]starlark.Value, len)
		for i := 0; i < len; i++ {
			var err error
			if elems[i], err = toStarlarkValue(inVal.Index(i)); err != nil {
				return nil, err
			}
		}
		return starlark.NewList(elems), nil
	case reflect.Map:
		d := starlark.NewDict(inVal.Len())
		iter := inVal.MapRange()
		for iter.Next() {
			var k, v starlark.Value
			var err error
			if k, err = toStarlarkValue(iter.Key()); err != nil {
				return nil, err
			}
			if v, err = toStarlarkValue(iter.Value()); err != nil {
				return nil, err
			}
			d.SetKey(k, v)
		}
		return d, nil
	case reflect.Pointer:
		return toStarlarkValue(inVal.Elem())
	case reflect.String:
		return starlark.String(inVal.String()), nil
	default:
		return nil, fmt.Errorf("Cannot automatically convert a value of kind %v to a starlark.Value: encountered %v", kind, in)
	}
}

func TestToStarlarkValue(t *testing.T) {
	type conversionTest struct {
		from interface{}
		to   starlark.Value
	}

	fooBarString := "foobar"
	value := starlarktime.Duration(time.Nanosecond)

	tests := []conversionTest{
		{from: value, to: value},
		{from: nil, to: starlark.None},
		{from: true, to: starlark.Bool(true)},
		{from: -1, to: starlark.MakeInt(-1)},
		{from: 'a', to: starlark.String("a")},
		{from: "bar", to: starlark.String("bar")},
		{from: rune(10), to: starlark.String("\n")},
		{from: byte(10), to: starlark.MakeInt(10)},
		{from: int(10), to: starlark.MakeInt(10)},
		{from: int8(10), to: starlark.MakeInt(10)},
		{from: int16(10), to: starlark.MakeInt(10)},
		// {from: int32(10), to: starlark.MakeInt(10)}, // Not supported; indistinguishable from rune.
		{from: int64(10), to: starlark.MakeInt(10)},
		{from: uint(10), to: starlark.MakeInt(10)},
		{from: uint8(10), to: starlark.MakeInt(10)},
		{from: uint16(10), to: starlark.MakeInt(10)},
		{from: uint32(10), to: starlark.MakeInt(10)},
		{from: uint64(10), to: starlark.MakeInt(10)},
		{from: uintptr(10), to: starlark.MakeInt(10)},
		{from: float32(2.5), to: starlark.Float(2.5)},
		{from: float64(3.14), to: starlark.Float(3.14)},
		{from: &fooBarString, to: starlark.String(fooBarString)},
		{
			from: []string{"foo", "bar"},
			to:   starlark.NewList(append(make([]starlark.Value, 0), starlark.String("foo"), starlark.String("bar"))),
		}, {
			from: [...]string{"foo", "bar"},
			to:   starlark.NewList(append(make([]starlark.Value, 0), starlark.String("foo"), starlark.String("bar"))),
		}, {
			from: map[string]string{"foo": "bar"},
			to: func() starlark.Value {
				dict := starlark.NewDict(1)
				dict.SetKey(starlark.String("foo"), starlark.String("bar"))
				return dict
			}(),
		}, {
			from: map[string][]string{"foo": {"bar", "baz"}},
			to: func() starlark.Value {
				dict := starlark.NewDict(1)
				dict.SetKey(starlark.String("foo"), starlark.NewList(append(make([]starlark.Value, 0, 2), starlark.String("bar"), starlark.String("baz"))))
				return dict
			}(),
		},
	}

	for _, test := range tests {
		if converted, err := toStarlarkValue(test.from); err != nil {
			t.Error(err)
		} else if !reflect.DeepEqual(converted, test.to) {
			t.Errorf("Incorrect starlark value conversion: expected %v but got %v", test.to, converted)
		}
	}
}

type trend struct {
	desc  string
	Trend func(n float64) float64
}

func constant(c float64) trend {
	return trend{
		desc:  "remain constant",
		Trend: func(_ float64) float64 { return c },
	}
}

func TestConstantTrend(t *testing.T) {
	const expected = 104.0

	testValues := []float64{1, 2, 3, 4, 5, 6, 7}
	constTrend := constant(expected)
	for _, v := range testValues {
		if actual := constTrend.Trend(v); actual != expected {
			t.Errorf("Constant trend did not remain constant: expected %g but got %g", expected, actual)
			break
		}
	}
}

func linear(a float64) trend {
	return trend{
		desc:  "increase linearly",
		Trend: func(n float64) float64 { return a * n },
	}
}

func TestLinearTrend(t *testing.T) {
	const expectedGradient = 104.0

	// Compute example trend
	inputs := []float64{1, 2, 3, 4, 5, 6, 7}
	linearTrend := linear(expectedGradient)
	outputs := make([]float64, len(inputs))
	for i, v := range inputs {
		outputs[i] = linearTrend.Trend(v)
	}

	for i := 1; i < len(inputs); i++ {
		actualGradient := (outputs[i] - outputs[i-1]) / (inputs[i] - inputs[i-1])
		if actualGradient != expectedGradient {
			t.Errorf("Linear trend had incorrect gradient: expected %g but got %g", expectedGradient, actualGradient)
			break
		}
	}
}

func affine(a, b float64) trend {
	return trend{
		desc:  "increase affinely",
		Trend: func(n float64) float64 { return a*n + b },
	}
}

func TestAffineTrend(t *testing.T) {
	const expectedGradient = 104.0
	const expectedIntercept = 1.0

	// Compute example trend
	testValues := []float64{1, 2, 3, 4, 5, 6, 7}
	affineTrend := affine(expectedGradient, expectedIntercept)
	trendValues := make([]float64, len(testValues))
	for i, v := range testValues {
		trendValues[i] = affineTrend.Trend(v)
	}

	if actualIntercept := affineTrend.Trend(0); actualIntercept != expectedIntercept {
		t.Errorf("Affine trend had incorrect value at zero: expected %g but got %g", expectedIntercept, actualIntercept)
	}
	for i := 1; i < len(testValues); i++ {
		actualGradient := (trendValues[i] - trendValues[i-1]) / (testValues[i] - testValues[i-1])
		if actualGradient != expectedGradient {
			t.Errorf("Affine trend had incorrect gradient: expected %g but got %g", expectedGradient, actualGradient)
			break
		}
	}
}

func dummyInt(len uint) starlark.Int {
	i := starlark.MakeInt(1)
	i = i.Lsh(len - 1)
	return i
}

func TestDummyInt(t *testing.T) {
	const expectedLen = 1024
	i := dummyInt(expectedLen)
	if actualLen := bits.UintSize * len(i.BigInt().Bits()); actualLen != expectedLen {
		t.Errorf("Incorrect dummy int length: expected %v but got %v", expectedLen, actualLen)
	}
}

func dummyString(len uint, char rune) starlark.String {
	return starlark.String(strings.Repeat(string(char), int(len)))
}

func TestDummyString(t *testing.T) {
	const expectedLen = 100
	dummy := string(dummyString(expectedLen, 'q'))

	if ok, err := regexp.MatchString("q*", dummy); err != nil {
		t.Error(err)
	} else if !ok {
		t.Errorf("Dummy string did not consist of the same character")
	}

	if actualLen := len(dummy); actualLen != expectedLen {
		t.Errorf("Dummy string had wrong length: expected %d but got %d", expectedLen, actualLen)
		t.Errorf("%s", dummy)
	}
}

func dummyBytes(len uint, char rune) starlark.Bytes {
	return starlark.Bytes(strings.Repeat(string(char), int(len)))
}

func TestDummyBytes(t *testing.T) {
	const expectedLen = 100
	dummy := string(dummyBytes(expectedLen, 'q'))

	if ok, err := regexp.MatchString("q*", dummy); err != nil {
		t.Error(err)
	} else if !ok {
		t.Errorf("Dummy string did not consist of the same character")
	}

	if actualLen := len(dummy); actualLen != expectedLen {
		t.Errorf("Dummy string had wrong length: expected %d but got %d", expectedLen, actualLen)
		t.Errorf("%s", dummy)
	}
}

func dummyList(len uint, elem interface{}) *starlark.List {
	elems := make([]starlark.Value, 0, len)
	elemValue, err := toStarlarkValue(elem)
	if err != nil {
		panic(err)
	}
	for i := uint(0); i < len; i++ {
		elems = append(elems, elemValue)
	}
	return starlark.NewList(elems)
}

func TestDummyList(t *testing.T) {
	const expectedLen = 1000
	const expectedElem = 'a'

	list := dummyList(expectedLen, expectedElem)
	if actualLen := list.Len(); actualLen != expectedLen {
		t.Errorf("Incorrect length: expectec %d but got %d", expectedLen, actualLen)
	}

	for i := 0; i < list.Len(); i++ {
		actualElem := list.Index(i)
		if elemStr, ok := actualElem.(starlark.String); !ok || string(elemStr) != string(expectedElem) {
			t.Errorf("Incorrect value stored: expected %v (%T) but got %v (%T)", expectedElem, expectedElem, actualElem, actualElem)
			break
		}
	}
}

func dummySet(len uint, first int) *starlark.Set {
	set := starlark.NewSet(int(len))
	for i := 0; i < int(len); i++ {
		set.Insert(starlark.MakeInt(first + i))
	}
	return set
}

func TestDummySet(t *testing.T) {
	const expectedLen = 1000
	const minElem = 25

	set := dummySet(expectedLen, minElem)

	if actualLen := set.Len(); actualLen != expectedLen {
		t.Errorf("Incorrect length: expected %d but got %d", expectedLen, actualLen)
	}

	for i := minElem; i < expectedLen+minElem; i++ {
		if ok, err := set.Has(starlark.MakeInt(i)); err != nil {
			t.Error(err)
		} else if !ok {
			t.Errorf("Expected %d to be in set", i)
			break
		}
	}
}

func dummyDict(len uint) *starlark.Dict {
	dict := starlark.NewDict(int(len))
	for i := 1; i <= int(len); i++ {
		s := starlark.String(strconv.Itoa(i))
		dict.SetKey("_"+s, s)
	}
	return dict
}

func TestDummyDict(t *testing.T) {
	const expectedLen = 1000
	dict := dummyDict(expectedLen)

	if actualLen := dict.Len(); actualLen != expectedLen {
		t.Errorf("Incorrect size: expected %d but got %d", expectedLen, actualLen)
	}

	elems := make(map[starlark.Value]struct{}, expectedLen)
	iter := dict.Iterate()
	defer iter.Done()

	var val starlark.Value
	for iter.Next(&val) {
		if _, ok := elems[val]; ok {
			t.Errorf("Duplicate element: %v", val)
			break
		}
		elems[val] = struct{}{}
=======
func TestDefaultAllocMaxIsUnbounded(t *testing.T) {
	thread := &starlark.Thread{}

	if err := thread.CheckAllocs(1); err != nil {
		t.Errorf("Unexpected error: %v", err)
	}

	if _, err := starlark.ExecFile(thread, "default_allocs_test", "", nil); err != nil {
		t.Errorf("Unexpected error: %v", err)
	}

	for i := 0; i < 3; i++ {
		if err := thread.AddAllocs(math.MaxInt64); err != nil {
			t.Errorf("Unexpected error: %v", err)
			break
		}
>>>>>>> d0f38e17
	}
}

func TestCheckAllocs(t *testing.T) {
	thread := new(starlark.Thread)
	thread.SetMaxAllocs(1000)

	if err := thread.CheckAllocs(500); err != nil {
		t.Errorf("Unexpected error: %v", err)
	} else if allocs := thread.Allocs(); allocs != 0 {
		t.Errorf("CheckAllocs recorded allocations: expected 0 but got %v", allocs)
	}

	if err := thread.CheckAllocs(2000); err == nil {
		t.Errorf("Expected error")
	} else if err.Error() != "exceeded memory allocation limits" {
		t.Errorf("Unexpected error: %v", err)
	} else if allocs := thread.Allocs(); allocs != 0 {
		t.Errorf("CheckAllocs recorded allocations: expected 0 but got %v", allocs)
	}

	if _, err := starlark.ExecFile(thread, "alloc_cancel_test", "", nil); err != nil {
		t.Errorf("Unexpected cancellation: %v", err)
	}
}

func TestAllocDeclAndCheckBoundary(t *testing.T) {
	const allocCap = 1000
	thread := new(starlark.Thread)
	thread.SetMaxAllocs(allocCap)

	if err := thread.CheckAllocs(allocCap); err != nil {
		t.Errorf("Unexpected error: %v", err)
	} else if err := thread.CheckAllocs(allocCap + 1); err == nil {
		t.Errorf("Expected error checking too-many allocations")
	}

	if err := thread.AddAllocs(allocCap); err != nil {
		t.Errorf("Could not allocate entire quota: %v", err)
	} else {
		thread.AddAllocs(-allocCap)
		if err := thread.AddAllocs(allocCap + 1); err == nil {
			t.Errorf("Expected error when exceeding quota")
		}
	}
}

func TestPositiveDeltaDeclaration(t *testing.T) {
	const intendedAllocIncrease = 1000

	thread := new(starlark.Thread)
	thread.SetMaxAllocs(0)

	// Accept and correctly store reasonable size increase
	allocs0 := thread.Allocs()
	if err := thread.AddAllocs(intendedAllocIncrease); err != nil {
		t.Errorf("Unexpected cancellation: %v", err)
	}
	delta := thread.Allocs() - allocs0
	if delta != intendedAllocIncrease {
		t.Errorf("Incorrect size increase: expected %d but got %d", intendedAllocIncrease, delta)
	}

	if _, err := starlark.ExecFile(thread, "alloc_cancel_test", "", nil); err != nil {
		t.Errorf("Unexpected cancellation: %v", err)
	}
}

func TestPositiveDeltaDeclarationExceedingMax(t *testing.T) {
	const allocationIncrease = 1000
	const maxAllocs = allocationIncrease / 2

	thread := new(starlark.Thread)
	thread.SetMaxAllocs(maxAllocs)

	// Error when too much memory is required
	if err := thread.AddAllocs(allocationIncrease); err == nil {
		t.Errorf("Expected allocation failure!")
	}

	if allocs := thread.Allocs(); allocs != allocationIncrease {
		t.Errorf("Extra allocations were not recorded on an allocation failure: expected %d but %d were recorded", allocationIncrease, allocs)
	}

	if _, err := starlark.ExecFile(thread, "alloc_cancel_test", "", nil); err == nil {
		t.Errorf("Expected cancellation")
	} else if err.Error() != "Starlark computation cancelled: exceeded memory allocation limits" {
		t.Errorf("Unexpected error: %v", err)
	}
}

func TestOverflowingPositiveDeltaDeclaration(t *testing.T) {
	const allocationIncrease = math.MaxInt64
	const expectedErrMsg = "exceeded memory allocation limits"

	thread := new(starlark.Thread)
	thread.SetMaxAllocs(0)

	// Increase so that the next allocation will cause an overflow
	if err := thread.AddAllocs(allocationIncrease); err != nil {
		t.Errorf("Unexpected error when declaring allocation increase: %v", err)
	}
	if err := thread.AddAllocs(allocationIncrease); err != nil {
		t.Errorf("Unexpected error when declaring allocation increase: %v", err)
	}

	// Check overflow detected
	if err := thread.AddAllocs(allocationIncrease); err != nil {
		t.Errorf("Unexpected error when overflowing allocations: %v", err)
	} else if allocs := thread.Allocs(); allocs != math.MaxUint64 {
		t.Errorf("Incorrect allocations stored: expected %d but got %d", uint64(math.MaxUint64), allocs)
	}

	// Check repeated overflow
	if err := thread.AddAllocs(allocationIncrease); err != nil {
		t.Errorf("Unexpected error when repeatedly overflowing allocations: %v", err)
	} else if allocs := thread.Allocs(); allocs != math.MaxUint64 {
		t.Errorf("Incorrect allocations stored: expected %d but got %d", uint64(math.MaxUint64), allocs)
	}
}

func TestNegativeDeltaDeclaration(t *testing.T) {
	const allocGreatest = 1000
	const allocReduction = 100
	const expectedFinalAllocs = allocGreatest - allocReduction

	thread := new(starlark.Thread)
	thread.SetMaxAllocs(0)

	if err := thread.AddAllocs(allocGreatest); err != nil {
		t.Errorf("Unexpected error when declaring allocation increase: %v", err)
	}
	if err := thread.AddAllocs(-allocReduction); err != nil {
		t.Errorf("Unexpected error when declaring allocation reduction: %v", err)
	}
	if allocs := thread.Allocs(); allocs != expectedFinalAllocs {
		t.Errorf("Increase and reduction of allocations lead to incorrect value: expected %v but got %v", expectedFinalAllocs, allocs)
	}
}

func TestOverzealousNegativeDeltaDeclaration(t *testing.T) {
	const allocGreatest = 1000
	const allocReduction = 2 * allocGreatest
	const expectedFinalAllocs = 0

	thread := new(starlark.Thread)
	thread.SetMaxAllocs(0)

	if err := thread.AddAllocs(allocGreatest); err != nil {
		t.Errorf("Unexpected error when declaring allocation increase: %v", err)
	}
	if err := thread.AddAllocs(-allocReduction); err != nil {
		t.Errorf("Unexpected error when declaring allocation reduction: %v", err)
	}
	if allocs := thread.Allocs(); allocs != 0 {
		t.Errorf("Expected overzealous alloc reduction to cap allocations at zero: recorded %d allocs instead", allocs)
	}
}

func TestConcurrentCheckAllocsUsage(t *testing.T) {
	const allocPeak = math.MaxUint64 ^ (math.MaxUint64 >> 1)
	const maxAllocs = allocPeak + 1
	const repetitions = 1_000_000

	thread := new(starlark.Thread)
	thread.SetMaxAllocs(maxAllocs)
	thread.AddAllocs(allocPeak - 1)

	done := make(chan struct{}, 2)

	go func() {
		// Flip between 1000...00 and 0111...11 allocations
		for i := 0; i < repetitions; i++ {
			thread.AddAllocs(1)
			thread.AddAllocs(-1)
		}
		done <- struct{}{}
	}()
	go func() {
		for i := 0; i < repetitions; i++ {
			// Check 1000...01 not exceeded
			if err := thread.CheckAllocs(1); err != nil {
				t.Errorf("Unexpected error: %v", err)
				break
			}
		}
		done <- struct{}{}
	}()

	// Await goroutine completion
	totDone := 0
	for totDone != 2 {
		select {
		case <-done:
			totDone++
		}
	}
}

func TestConcurrentAddAllocsUsage(t *testing.T) {
	const expectedAllocs = 1_000_000

	thread := new(starlark.Thread)
	thread.SetMaxAllocs(0)

	done := make(chan struct{}, 2)

	callAddAlloc := func(n uint) {
		for i := uint(0); i < n; i++ {
			thread.AddAllocs(1)
		}
		done <- struct{}{}
	}

	go callAddAlloc(expectedAllocs / 2)
	go callAddAlloc(expectedAllocs / 2)

	// Await goroutine completion
	totDone := 0
	for totDone != 2 {
		select {
		case <-done:
			totDone++
		}
	}

	if allocs := thread.Allocs(); allocs != expectedAllocs {
		t.Errorf("Concurrent thread.AddAlloc contains a race, expected %d allocs recorded but got %d", expectedAllocs, allocs)
	}
}

func TestCheckAllocsCancelledRejection(t *testing.T) {
	const cancellationReason = "arbitrary cancellation reason"
	const maxAllocs = 1000

	thread := new(starlark.Thread)
	thread.Cancel(cancellationReason)
	thread.SetMaxAllocs(maxAllocs)

	if err := thread.CheckAllocs(2 * maxAllocs); err == nil {
		t.Errorf("Expected cancellation")
	} else if err.Error() != cancellationReason {
		t.Errorf("Unexpected error: %v", err)
	}
}

func TestAddAllocsCancelledRejection(t *testing.T) {
	const cancellationReason = "arbitrary cancellation reason"
	const maxAllocs = 1000

	thread := new(starlark.Thread)
	thread.Cancel(cancellationReason)
	thread.SetMaxAllocs(maxAllocs)

	if err := thread.AddAllocs(2 * maxAllocs); err == nil {
		t.Errorf("Expected cancellation")
	} else if err.Error() != cancellationReason {
		t.Errorf("Unexpected error: %v", err)
	} else if allocs := thread.Allocs(); allocs != 0 {
		t.Errorf("Changes were recorded against cancelled thread: expected 0 allocations, got %v", allocs)
	}
}<|MERGE_RESOLUTION|>--- conflicted
+++ resolved
@@ -15,7 +15,6 @@
 	"github.com/canonical/starlark/starlark"
 )
 
-<<<<<<< HEAD
 type builtinAllocTest struct {
 	name           string
 	gen            func(n uint) (program string, predecls env)
@@ -474,7 +473,9 @@
 			break
 		}
 		elems[val] = struct{}{}
-=======
+	}
+}
+
 func TestDefaultAllocMaxIsUnbounded(t *testing.T) {
 	thread := &starlark.Thread{}
 
@@ -491,7 +492,6 @@
 			t.Errorf("Unexpected error: %v", err)
 			break
 		}
->>>>>>> d0f38e17
 	}
 }
 
