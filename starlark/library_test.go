package starlark_test

import (
	"errors"
	"fmt"
	"strings"
	"testing"

	"github.com/canonical/starlark/starlark"
	"github.com/canonical/starlark/startest"
)

func TestUniverseSafeties(t *testing.T) {
	for name, value := range starlark.Universe {
		builtin, ok := value.(*starlark.Builtin)
		if !ok {
			continue
		}

		if safety, ok := (*starlark.UniverseSafeties)[name]; !ok {
			t.Errorf("builtin %s has no safety declaration", name)
		} else if actualSafety := builtin.Safety(); actualSafety != safety {
			t.Errorf("builtin %s has incorrect safety: expected %v but got %v", name, safety, actualSafety)
		}
	}

	for name, _ := range *starlark.UniverseSafeties {
		if _, ok := starlark.Universe[name]; !ok {
			t.Errorf("safety declared for non-existent builtin: %s", name)
		}
	}
}

func TestBytesMethodSafeties(t *testing.T) {
	testBuiltinSafeties(t, "bytes", starlark.BytesMethods, starlark.BytesMethodSafeties)
}

func TestDictMethodSafeties(t *testing.T) {
	testBuiltinSafeties(t, "dict", starlark.DictMethods, starlark.DictMethodSafeties)
}

func TestListMethodSafeties(t *testing.T) {
	testBuiltinSafeties(t, "list", starlark.ListMethods, starlark.ListMethodSafeties)
}

func TestStringMethodSafeties(t *testing.T) {
	testBuiltinSafeties(t, "string", starlark.StringMethods, starlark.StringMethodSafeties)
}

func TestSetMethodSafeties(t *testing.T) {
	testBuiltinSafeties(t, "set", starlark.SetMethods, starlark.SetMethodSafeties)
}

func testBuiltinSafeties(t *testing.T, recvName string, builtins map[string]*starlark.Builtin, safeties map[string]starlark.Safety) {
	for name, builtin := range builtins {
		if safety, ok := safeties[name]; !ok {
			t.Errorf("builtin %s.%s has no safety declaration", recvName, name)
		} else if actual := builtin.Safety(); actual != safety {
			t.Errorf("builtin %s.%s has incorrect safety: expected %v but got %v", name, recvName, safety, actual)
		}
	}

	for name, _ := range safeties {
		if _, ok := builtins[name]; !ok {
			t.Errorf("safety declared for non-existent builtin %s.%s", recvName, name)
		}
	}
}

// testIterable is an iterable with customisable yield behaviour.
type testIterable struct {
	// If positive, maxN sets an upper bound on the number of iterations
	// performed. Otherwise, iteration is unbounded.
	maxN int

	// nth returns a value to be yielded by the nth Next call.
	nth func(thread *starlark.Thread, n int) (starlark.Value, error)
}

var _ starlark.Iterable = &testIterable{}

func (ti *testIterable) Freeze() {}
func (ti *testIterable) Hash() (uint32, error) {
	return 0, fmt.Errorf("unhashable type: %s", ti.Type())
}
func (ti *testIterable) String() string       { return "testIterable" }
func (ti *testIterable) Truth() starlark.Bool { return ti.maxN != 0 }
func (ti *testIterable) Type() string         { return "testIterable" }
func (ti *testIterable) Iterate() starlark.Iterator {
	return &testIterator{
		maxN: ti.maxN,
		nth:  ti.nth,
	}
}

type testIterator struct {
	n, maxN int
	nth     func(thread *starlark.Thread, n int) (starlark.Value, error)
	thread  *starlark.Thread
	err     error
}

var _ starlark.SafeIterator = &testIterator{}

func (it *testIterator) BindThread(thread *starlark.Thread) { it.thread = thread }
func (it *testIterator) Safety() starlark.Safety            { return starlark.Safe }
func (it *testIterator) Next(p *starlark.Value) bool {
	it.n++
	if it.nth == nil {
		it.err = errors.New("testIterator called with nil nth function")
	}
	if it.err != nil {
		return false
	}

	if it.maxN > 0 && it.n > it.maxN {
		return false
	}
	ret, err := it.nth(it.thread, it.n)
	if err != nil {
		it.err = err
		return false
	}

	*p = ret
	return true
}
func (it *testIterator) Done()      {}
func (it *testIterator) Err() error { return it.err }

// testSequence is a sequence with customisable yield behaviour.
type testSequence struct {
	// maxN sets the upper bound on the number of iterations performed.
	maxN int

	// nth returns a value to be yielded by the nth Next call.
	nth func(thread *starlark.Thread, n int) (starlark.Value, error)
}

var _ starlark.Sequence = &testSequence{}

func (ts *testSequence) Freeze() {}
func (ts *testSequence) Hash() (uint32, error) {
	return 0, fmt.Errorf("unhashable type: %s", ts.Type())
}
func (ts *testSequence) String() string       { return "testSequence" }
func (ts *testSequence) Truth() starlark.Bool { return ts.maxN != 0 }
func (ts *testSequence) Type() string         { return "testSequence" }
func (ts *testSequence) Iterate() starlark.Iterator {
<<<<<<< HEAD
	if ts.maxN <= 0 {
		panic(fmt.Sprintf("testSequence is unbounded: got upper bound %v", ts.maxN))
	}
	return &testIterator{
		maxN: ts.maxN,
		nth:  ts.nth,
=======
	if ts.maxN < 0 {
		panic(fmt.Sprintf("testSequence is unbounded: got upper bound %v", ts.maxN))
	}
	return &testSequenceIterator{
		testIterator{
			maxN: ts.maxN,
			nth:  ts.nth,
		},
>>>>>>> cccccd2e
	}
}
func (ts *testSequence) Len() int {
	ret := ts.maxN
<<<<<<< HEAD
	if ret <= 0 {
=======
	if ret < 0 {
>>>>>>> cccccd2e
		panic(fmt.Sprintf("testSequence is unbounded: got upper bound %v", ret))
	}
	return ret
}

<<<<<<< HEAD
=======
type testSequenceIterator struct {
	testIterator
}

var _ starlark.SafeIterator = &testSequenceIterator{}

func (iter *testSequenceIterator) Next(p *starlark.Value) bool {
	if iter.maxN == 0 {
		return false
	}
	return iter.testIterator.Next(p)
}

>>>>>>> cccccd2e
func TestAbsAllocs(t *testing.T) {
}

func TestAnyAllocs(t *testing.T) {
}

func TestAllAllocs(t *testing.T) {
	all, ok := starlark.Universe["all"]
	if !ok {
		t.Fatal("no such builtin: all")
	}

	t.Run("result", func(t *testing.T) {
		st := startest.From(t)

		st.RequireSafety(starlark.MemSafe)

		st.RunThread(func(thread *starlark.Thread) {
			for i := 0; i < st.N; i++ {
				args := starlark.Tuple{&testIterable{
					maxN: 10,
					nth: func(_ *starlark.Thread, _ int) (starlark.Value, error) {
						return starlark.True, nil
					},
				}}

				result, err := starlark.Call(thread, all, args, nil)
				if err != nil {
					st.Error(err)
				}
				st.KeepAlive(result)
			}
		})
	})

	t.Run("iteration", func(t *testing.T) {
		st := startest.From(t)

		st.RequireSafety(starlark.MemSafe)

		st.RunThread(func(thread *starlark.Thread) {
			args := starlark.Tuple{&testIterable{
				maxN: st.N,
				nth: func(thread *starlark.Thread, _ int) (starlark.Value, error) {
					ret := starlark.Bytes(make([]byte, 16))
					st.KeepAlive(ret)
					return ret, thread.AddAllocs(starlark.EstimateSize(ret))
				}},
			}

			result, err := starlark.Call(thread, all, args, nil)
			if err != nil {
				t.Errorf("unexpected error: %s", err.Error())
			}
			st.KeepAlive(result)
		})
	})
}

func TestBoolAllocs(t *testing.T) {
}

func TestBytesAllocs(t *testing.T) {
}

func TestChrAllocs(t *testing.T) {
	chr := starlark.Universe["chr"]

	st := startest.From(t)

	st.RequireSafety(starlark.MemSafe)
	st.SetMaxAllocs(32)

	st.RunThread(func(thread *starlark.Thread) {
		for i := 0; i < st.N; i++ {
			args := starlark.Tuple{starlark.MakeInt(97)}
			result, err := starlark.Call(thread, chr, args, nil)
			if err != nil {
				st.Error(err)
			}
			st.KeepAlive(result)
		}
	})
}

func TestDictAllocs(t *testing.T) {
}

func TestDirAllocs(t *testing.T) {
}

func TestEnumerateAllocs(t *testing.T) {
	enumerate, ok := starlark.Universe["enumerate"]
	if !ok {
		t.Fatal("no such builtin: enumerate")
	}

<<<<<<< HEAD
	t.Run("result", func(t *testing.T) {
=======
	t.Run("small-result", func(t *testing.T) {
>>>>>>> cccccd2e
		tests := []struct {
			name  string
			value starlark.Iterable
		}{{
			name: "iterable",
			value: &testIterable{
				maxN: 10,
				nth: func(thread *starlark.Thread, _ int) (starlark.Value, error) {
					return starlark.None, nil
				},
			},
		}, {
			name: "sequence",
			value: &testSequence{
				maxN: 10,
				nth: func(thread *starlark.Thread, _ int) (starlark.Value, error) {
					return starlark.None, nil
				},
			},
		}}

		for _, test := range tests {
			t.Run(test.name, func(t *testing.T) {
				st := startest.From(t)

				st.RequireSafety(starlark.MemSafe)

				st.RunThread(func(thread *starlark.Thread) {
					for i := 0; i < st.N; i++ {
						args := starlark.Tuple{test.value}

						result, err := starlark.Call(thread, enumerate, args, nil)
						if err != nil {
							st.Error(err)
						}
						st.KeepAlive(result)
					}
				})
			})
		}
	})

<<<<<<< HEAD
	t.Run("iteration", func(t *testing.T) {
=======
	t.Run("large-result", func(t *testing.T) {
>>>>>>> cccccd2e
		t.Run("iterable", func(t *testing.T) {
			st := startest.From(t)

			st.RequireSafety(starlark.MemSafe)

			st.RunThread(func(thread *starlark.Thread) {
				iter := &testIterable{
					maxN: st.N,
					nth: func(thread *starlark.Thread, _ int) (starlark.Value, error) {
						return starlark.None, nil
					},
				}

				result, err := starlark.Call(thread, enumerate, starlark.Tuple{iter}, nil)
				if err != nil {
					st.Error(err)
				}
				st.KeepAlive(result)
			})
		})

		t.Run("sequence", func(t *testing.T) {
			st := startest.From(t)

			st.RequireSafety(starlark.MemSafe)

			st.RunThread(func(thread *starlark.Thread) {
				iter := &testSequence{
					maxN: st.N,
					nth: func(thread *starlark.Thread, _ int) (starlark.Value, error) {
						return starlark.None, nil
					},
				}

				result, err := starlark.Call(thread, enumerate, starlark.Tuple{iter}, nil)
				if err != nil {
					st.Error(err)
				}
				st.KeepAlive(result)
			})
		})
	})

	t.Run("early-termination", func(t *testing.T) {
		const expected = "exceeded memory allocation limits"
<<<<<<< HEAD
		maxAllocs := uint64(100)
=======
		maxAllocs := uint64(40)
>>>>>>> cccccd2e

		t.Run("iterable", func(t *testing.T) {
			st := startest.From(t)

			st.RequireSafety(starlark.MemSafe)
			st.SetMaxAllocs(maxAllocs)

			st.RunThread(func(thread *starlark.Thread) {
				thread.SetMaxAllocs(maxAllocs)

				var nReached int
				iter := &testIterable{
					maxN: st.N,
					nth: func(thread *starlark.Thread, n int) (starlark.Value, error) {
						nReached = n
						return starlark.None, nil
					},
				}

				result, err := starlark.Call(thread, enumerate, starlark.Tuple{iter}, nil)
				if err == nil {
					st.Error("expected error")
				} else if err.Error() != expected {
					st.Errorf("unexpected error: %v", err)
				}
<<<<<<< HEAD
				if nReached != 1 && iter.maxN != 1 {
=======
				if nReached > 1 && iter.maxN != 1 {
>>>>>>> cccccd2e
					st.Errorf("iteration was not terminated early enough")
				}

				st.KeepAlive(result)
			})
		})

		t.Run("sequence", func(t *testing.T) {
			st := startest.From(t)

			st.RequireSafety(starlark.MemSafe)
			st.SetMaxAllocs(maxAllocs)

			st.RunThread(func(thread *starlark.Thread) {
				thread.SetMaxAllocs(maxAllocs)

				var nReached int
				iter := &testSequence{
					maxN: st.N,
					nth: func(thread *starlark.Thread, n int) (starlark.Value, error) {
						nReached = n
						return starlark.None, nil
					},
				}

				result, err := starlark.Call(thread, enumerate, starlark.Tuple{iter}, nil)
				if err == nil {
					st.Error("expected error")
				} else if err.Error() != expected {
					st.Errorf("unexpected error: %v", err)
				}
<<<<<<< HEAD
				if nReached > 0 && iter.Len() > 1 {
=======
				if nReached > 0 && iter.maxN > 1 {
>>>>>>> cccccd2e
					st.Errorf("iteration was not terminated early enough: terminated after %d/%d Next calls", nReached+1, iter.Len())
				}

				st.KeepAlive(result)
			})
		})
	})
}

func TestFailAllocs(t *testing.T) {
}

func TestFloatAllocs(t *testing.T) {
	float := starlark.Universe["float"]

	values := []starlark.Value{
		starlark.True,
		starlark.MakeInt(1),
		starlark.MakeInt64(1 << 32),
		starlark.Float(1 << 32),
		starlark.String("2147483648"),
		starlark.String("18446744073709551616"),
	}

	st := startest.From(t)
	st.RequireSafety(starlark.MemSafe)
	for _, value := range values {
		st.RunThread(func(thread *starlark.Thread) {
			for i := 0; i < st.N; i++ {
				result, err := starlark.Call(thread, float, starlark.Tuple{value}, nil)
				if err != nil {
					st.Error(err)
				}
				st.KeepAlive(result)
			}
		})
	}
}

func TestGetattrAllocs(t *testing.T) {
}

func TestHasattrAllocs(t *testing.T) {
}

func TestHashAllocs(t *testing.T) {
}

func TestIntAllocs(t *testing.T) {
	t.Run("small", func(t *testing.T) {
		st := startest.From(t)
		st.RequireSafety(starlark.MemSafe)
		st.RunThread(func(th *starlark.Thread) {
			inputString := starlark.String("deadbeef")
			args := []starlark.Value{inputString, starlark.MakeInt(16)}

			for i := 0; i < st.N; i++ {
				result, err := starlark.Call(th, starlark.Universe["int"], args, nil)
				if err != nil {
					st.Error(err)
				}

				st.KeepAlive(result)
			}
		})
	})

	t.Run("big", func(t *testing.T) {
		st := startest.From(t)
		st.RequireSafety(starlark.MemSafe)
		st.RunThread(func(th *starlark.Thread) {
			inputString := starlark.String(strings.Repeat("deadbeef", st.N))
			args := []starlark.Value{inputString, starlark.MakeInt(16)}

			result, err := starlark.Call(th, starlark.Universe["int"], args, nil)
			if err != nil {
				st.Error(err)
			}

			st.KeepAlive(result)
		})
	})
}

func TestLenAllocs(t *testing.T) {
}

func TestListAllocs(t *testing.T) {
}

func TestMaxAllocs(t *testing.T) {
}

func TestMinAllocs(t *testing.T) {
}

func TestOrdAllocs(t *testing.T) {
}

func TestPrintAllocs(t *testing.T) {
}

func TestRangeAllocs(t *testing.T) {
}

func TestReprAllocs(t *testing.T) {
}

func TestReversedAllocs(t *testing.T) {
}

func TestSetAllocs(t *testing.T) {
}

func TestSortedAllocs(t *testing.T) {
}

func TestStrAllocs(t *testing.T) {
}

func TestTupleAllocs(t *testing.T) {
}

func TestTypeAllocs(t *testing.T) {
}

func TestZipAllocs(t *testing.T) {
}

func TestBytesElemsAllocs(t *testing.T) {
}

func TestDictClearAllocs(t *testing.T) {
}

func TestDictGetAllocs(t *testing.T) {
}

func TestDictItemsAllocs(t *testing.T) {
}

func TestDictKeysAllocs(t *testing.T) {
}

func TestDictPopAllocs(t *testing.T) {
}

func TestDictPopitemAllocs(t *testing.T) {
}

func TestDictSetdefaultAllocs(t *testing.T) {
}

func TestDictUpdateAllocs(t *testing.T) {
}

func TestDictValuesAllocs(t *testing.T) {
}

func TestListAppendAllocs(t *testing.T) {
}

func TestListClearAllocs(t *testing.T) {
}

func TestListExtendAllocs(t *testing.T) {
}

func TestListIndexAllocs(t *testing.T) {
}

func TestListInsertAllocs(t *testing.T) {
}

func TestListPopAllocs(t *testing.T) {
}

func TestListRemoveAllocs(t *testing.T) {
}

func TestStringCapitalizeAllocs(t *testing.T) {
}

func TestStringCodepoint_ordsAllocs(t *testing.T) {
}

func TestStringCodepointsAllocs(t *testing.T) {
}

func TestStringCountAllocs(t *testing.T) {
}

func TestStringElem_ordsAllocs(t *testing.T) {
}

func TestStringElemsAllocs(t *testing.T) {
}

func TestStringEndswithAllocs(t *testing.T) {
}

func TestStringFindAllocs(t *testing.T) {
}

func TestStringFormatAllocs(t *testing.T) {
}

func TestStringIndexAllocs(t *testing.T) {
}

func TestStringIsalnumAllocs(t *testing.T) {
	string_isalnum, _ := starlark.String("hello, world!").Attr("isalnum")
	if string_isalnum == nil {
		t.Fatal("no such method: string.isalnum")
	}

	st := startest.From(t)
	st.RequireSafety(starlark.MemSafe)
	st.SetMaxAllocs(0)
	st.RunThread(func(thread *starlark.Thread) {
		for i := 0; i < st.N; i++ {
			result, err := starlark.Call(thread, string_isalnum, nil, nil)
			if err != nil {
				st.Error(err)
			}
			st.KeepAlive(result)
		}
	})
}

func TestStringIsalphaAllocs(t *testing.T) {
	string_isalpha, _ := starlark.String("hello, world!").Attr("isalpha")
	if string_isalpha == nil {
		t.Fatal("no such method: string.isalpha")
	}

	st := startest.From(t)
	st.RequireSafety(starlark.MemSafe)
	st.SetMaxAllocs(0)
	st.RunThread(func(thread *starlark.Thread) {
		for i := 0; i < st.N; i++ {
			result, err := starlark.Call(thread, string_isalpha, nil, nil)
			if err != nil {
				st.Error(err)
			}
			st.KeepAlive(result)
		}
	})
}

func TestStringIsdigitAllocs(t *testing.T) {
	string_isdigit, _ := starlark.String("1234567890").Attr("isdigit")
	if string_isdigit == nil {
		t.Fatal("no such method: string.isdigit")
	}

	st := startest.From(t)
	st.RequireSafety(starlark.MemSafe)
	st.SetMaxAllocs(0)
	st.RunThread(func(thread *starlark.Thread) {
		for i := 0; i < st.N; i++ {
			result, err := starlark.Call(thread, string_isdigit, nil, nil)
			if err != nil {
				st.Error(err)
			}
			st.KeepAlive(result)
		}
	})
}

func TestStringIslowerAllocs(t *testing.T) {
	string_islower, _ := starlark.String("sphinx of black quartz, judge my vow").Attr("islower")
	if string_islower == nil {
		t.Fatal("no such method: string.islower")
	}

	st := startest.From(t)
	st.RequireSafety(starlark.MemSafe)
	st.SetMaxAllocs(0)
	st.RunThread(func(thread *starlark.Thread) {
		for i := 0; i < st.N; i++ {
			result, err := starlark.Call(thread, string_islower, nil, nil)
			if err != nil {
				st.Error(err)
			}
			st.KeepAlive(result)
		}
	})
}

func TestStringIsspaceAllocs(t *testing.T) {
	string_isspace, _ := starlark.String("    \t    ").Attr("isspace")
	if string_isspace == nil {
		t.Fatal("no such method: string.isspace")
	}

	st := startest.From(t)
	st.RequireSafety(starlark.MemSafe)
	st.SetMaxAllocs(0)
	st.RunThread(func(thread *starlark.Thread) {
		for i := 0; i < st.N; i++ {
			result, err := starlark.Call(thread, string_isspace, nil, nil)
			if err != nil {
				st.Error(err)
			}
			st.KeepAlive(result)
		}
	})
}

func TestStringIstitleAllocs(t *testing.T) {
	string_istitle, _ := starlark.String("Hello, world!").Attr("istitle")
	if string_istitle == nil {
		t.Fatal("no such method: string.istitle")
	}

	st := startest.From(t)
	st.RequireSafety(starlark.MemSafe)
	st.SetMaxAllocs(0)
	st.RunThread(func(thread *starlark.Thread) {
		for i := 0; i < st.N; i++ {
			result, err := starlark.Call(thread, string_istitle, nil, nil)
			if err != nil {
				st.Error(err)
			}
			st.KeepAlive(result)
		}
	})
}

func TestStringIsupperAllocs(t *testing.T) {
}

func TestStringJoinAllocs(t *testing.T) {
}

func TestStringLowerAllocs(t *testing.T) {
}

func TestStringLstripAllocs(t *testing.T) {
}

func TestStringPartitionAllocs(t *testing.T) {
}

func TestStringRemoveprefixAllocs(t *testing.T) {
}

func TestStringRemovesuffixAllocs(t *testing.T) {
}

func TestStringReplaceAllocs(t *testing.T) {
}

func TestStringRfindAllocs(t *testing.T) {
}

func TestStringRindexAllocs(t *testing.T) {
}

func TestStringRpartitionAllocs(t *testing.T) {
}

func TestStringRsplitAllocs(t *testing.T) {
}

func TestStringRstripAllocs(t *testing.T) {
}

func TestStringSplitAllocs(t *testing.T) {
}

func TestStringSplitlinesAllocs(t *testing.T) {
}

func TestStringStartswithAllocs(t *testing.T) {
}

func TestStringStripAllocs(t *testing.T) {
}

func TestStringTitleAllocs(t *testing.T) {
}

func TestStringUpperAllocs(t *testing.T) {
}

func TestSetUnionAllocs(t *testing.T) {
}

type repeatIterable struct {
	n     int
	value starlark.Value
}

func (r *repeatIterable) Freeze()               {}
func (r *repeatIterable) Hash() (uint32, error) { return 0, fmt.Errorf("invalid") }
func (r *repeatIterable) Iterate() starlark.Iterator {
	value := r.value
	if value == nil {
		value = starlark.None
	}
	return &repeatIterator{
		n:     r.n,
		value: value,
	}
}
func (r *repeatIterable) String() string       { return "repeat" }
func (r *repeatIterable) Truth() starlark.Bool { return r.n > 0 }
func (r *repeatIterable) Type() string         { return "repeat" }

type repeatIterator struct {
	n     int
	value starlark.Value
}

func (it *repeatIterator) Done()                              {}
func (it *repeatIterator) Err() error                         { return nil }
func (it *repeatIterator) NextAllocs() int64                  { return 0 }
func (it *repeatIterator) BindThread(thread *starlark.Thread) {}

func (it *repeatIterator) Safety() starlark.Safety {
	return starlark.MemSafe
}

func (it *repeatIterator) Next(p *starlark.Value) bool {
	if it.n <= 0 {
		*p = nil
		return false
	}
	it.n--
	*p = it.value
	return true
}

type allocatingIterable struct {
	size int
}

func (si *allocatingIterable) Freeze()               {}
func (si *allocatingIterable) Hash() (uint32, error) { return 0, fmt.Errorf("invalid") }
func (si *allocatingIterable) String() string        { return "stringifyIterable" }
func (si *allocatingIterable) Truth() starlark.Bool  { return starlark.False }
func (si *allocatingIterable) Type() string          { return "stringifyIterable" }

func (si *allocatingIterable) Iterate() starlark.Iterator {
	return &allocatingIterator{size: si.size}
}

type allocatingIterator struct {
	size   int
	thread *starlark.Thread
	err    error
}

var _ starlark.SafeIterator = &allocatingIterator{}

func (it *allocatingIterator) Done()                              {}
func (it *allocatingIterator) BindThread(thread *starlark.Thread) { it.thread = thread }
func (it *allocatingIterator) Err() error                         { return it.err }
func (it *allocatingIterator) Safety() starlark.Safety            { return starlark.MemSafe }

func (it *allocatingIterator) Next(p *starlark.Value) bool {
	list := starlark.NewList(make([]starlark.Value, 0, it.size))

	if it.thread != nil {
		if err := it.thread.AddAllocs(starlark.EstimateSize(list)); err != nil {
			it.err = err
			return false
		}
	}

	*p = list
	return true
}

func TestSafeIterateAllocs(t *testing.T) {
	t.Run("non-allocating", func(t *testing.T) {
		st := startest.From(t)

		st.SetMaxAllocs(0)
		st.RequireSafety(starlark.MemSafe)
		st.RunThread(func(thread *starlark.Thread) {
			nonAllocating := &repeatIterable{st.N, starlark.True}
			it, err := starlark.SafeIterate(thread, nonAllocating)
			if err != nil {
				t.Fatal(err)
			}

			defer it.Done()

			for i := 0; i < st.N; i++ {
				var value starlark.Value
				if !it.Next(&value) {
					st.Errorf("non-terminating iterator stuck at %d", st.N)
					return
				}

				st.KeepAlive(value)
			}
		})
	})

	t.Run("allocating", func(t *testing.T) {
		st := startest.From(t)

		st.RequireSafety(starlark.MemSafe)
		st.RunThread(func(thread *starlark.Thread) {
			allocating := &allocatingIterable{16}
			it, err := starlark.SafeIterate(thread, allocating)
			if err != nil {
				t.Fatal(err)
			}

			defer it.Done()

			for i := 0; i < st.N; i++ {
				var value starlark.Value
				if !it.Next(&value) {
					st.Errorf("non-terminating iterator stuck at %d", st.N)
					return
				}

				st.KeepAlive(value)
			}
		})
	})
}

func TestTupleIteration(t *testing.T) {
	values := starlark.Tuple{
		starlark.None,
		starlark.False,
		starlark.True,
		starlark.MakeInt(0),
		starlark.MakeInt64(1 << 34),
		starlark.String("starlark"),
		starlark.NewList(nil),
		starlark.NewDict(10),
	}

	tupleAsValue := starlark.Value(values)

	st := startest.From(t)
	st.RequireSafety(starlark.MemSafe)
	st.RunThread(func(thread *starlark.Thread) {
		for i := 0; i < st.N; i++ {
			it, err := starlark.SafeIterate(thread, tupleAsValue)
			if err != nil {
				st.Fatal(err)
			}
			defer it.Done()

			var v starlark.Value
			for j := 0; it.Next(&v); j++ {
				if v != values[j] {
					st.Errorf("expected %v got %v", values[j], v)
				}
				st.KeepAlive(v)
			}

			if err := it.Err(); err != nil {
				st.Error(err)
			}
		}
	})
}<|MERGE_RESOLUTION|>--- conflicted
+++ resolved
@@ -147,14 +147,6 @@
 func (ts *testSequence) Truth() starlark.Bool { return ts.maxN != 0 }
 func (ts *testSequence) Type() string         { return "testSequence" }
 func (ts *testSequence) Iterate() starlark.Iterator {
-<<<<<<< HEAD
-	if ts.maxN <= 0 {
-		panic(fmt.Sprintf("testSequence is unbounded: got upper bound %v", ts.maxN))
-	}
-	return &testIterator{
-		maxN: ts.maxN,
-		nth:  ts.nth,
-=======
 	if ts.maxN < 0 {
 		panic(fmt.Sprintf("testSequence is unbounded: got upper bound %v", ts.maxN))
 	}
@@ -163,23 +155,16 @@
 			maxN: ts.maxN,
 			nth:  ts.nth,
 		},
->>>>>>> cccccd2e
 	}
 }
 func (ts *testSequence) Len() int {
 	ret := ts.maxN
-<<<<<<< HEAD
-	if ret <= 0 {
-=======
 	if ret < 0 {
->>>>>>> cccccd2e
 		panic(fmt.Sprintf("testSequence is unbounded: got upper bound %v", ret))
 	}
 	return ret
 }
 
-<<<<<<< HEAD
-=======
 type testSequenceIterator struct {
 	testIterator
 }
@@ -193,7 +178,6 @@
 	return iter.testIterator.Next(p)
 }
 
->>>>>>> cccccd2e
 func TestAbsAllocs(t *testing.T) {
 }
 
@@ -291,11 +275,7 @@
 		t.Fatal("no such builtin: enumerate")
 	}
 
-<<<<<<< HEAD
-	t.Run("result", func(t *testing.T) {
-=======
 	t.Run("small-result", func(t *testing.T) {
->>>>>>> cccccd2e
 		tests := []struct {
 			name  string
 			value starlark.Iterable
@@ -338,11 +318,7 @@
 		}
 	})
 
-<<<<<<< HEAD
-	t.Run("iteration", func(t *testing.T) {
-=======
 	t.Run("large-result", func(t *testing.T) {
->>>>>>> cccccd2e
 		t.Run("iterable", func(t *testing.T) {
 			st := startest.From(t)
 
@@ -388,11 +364,7 @@
 
 	t.Run("early-termination", func(t *testing.T) {
 		const expected = "exceeded memory allocation limits"
-<<<<<<< HEAD
-		maxAllocs := uint64(100)
-=======
 		maxAllocs := uint64(40)
->>>>>>> cccccd2e
 
 		t.Run("iterable", func(t *testing.T) {
 			st := startest.From(t)
@@ -418,11 +390,7 @@
 				} else if err.Error() != expected {
 					st.Errorf("unexpected error: %v", err)
 				}
-<<<<<<< HEAD
-				if nReached != 1 && iter.maxN != 1 {
-=======
 				if nReached > 1 && iter.maxN != 1 {
->>>>>>> cccccd2e
 					st.Errorf("iteration was not terminated early enough")
 				}
 
@@ -454,11 +422,7 @@
 				} else if err.Error() != expected {
 					st.Errorf("unexpected error: %v", err)
 				}
-<<<<<<< HEAD
-				if nReached > 0 && iter.Len() > 1 {
-=======
 				if nReached > 0 && iter.maxN > 1 {
->>>>>>> cccccd2e
 					st.Errorf("iteration was not terminated early enough: terminated after %d/%d Next calls", nReached+1, iter.Len())
 				}
 
