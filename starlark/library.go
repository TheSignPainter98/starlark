--- conflicted
+++ resolved
@@ -221,25 +221,7 @@
 		"isspace":        MemSafe,
 		"istitle":        MemSafe,
 		"isupper":        NotSafe,
-<<<<<<< HEAD
 		"join":           MemSafe,
-		"lower":          NotSafe,
-		"lstrip":         NotSafe,
-		"partition":      NotSafe,
-		"removeprefix":   NotSafe,
-		"removesuffix":   NotSafe,
-		"replace":        NotSafe,
-		"rfind":          NotSafe,
-		"rindex":         NotSafe,
-		"rpartition":     NotSafe,
-		"rsplit":         NotSafe,
-		"rstrip":         NotSafe,
-		"split":          NotSafe,
-		"splitlines":     NotSafe,
-		"startswith":     NotSafe,
-		"strip":          NotSafe,
-=======
-		"join":           NotSafe,
 		"lower":          MemSafe,
 		"lstrip":         MemSafe,
 		"partition":      MemSafe,
@@ -255,7 +237,6 @@
 		"splitlines":     MemSafe,
 		"startswith":     MemSafe,
 		"strip":          MemSafe,
->>>>>>> 66bd0ab0
 		"title":          NotSafe,
 		"upper":          MemSafe,
 	}
@@ -2347,7 +2328,10 @@
 	if err := iter.Err(); err != nil {
 		return nil, err
 	}
-	if err := thread.AddAllocs(buf.EstimateStringSize()); err != nil {
+	if err := buf.Err(); err != nil {
+		return nil, err
+	}
+	if err := thread.AddAllocs(StringTypeOverhead); err != nil {
 		return nil, err
 	}
 	return String(buf.String()), nil
