--- conflicted
+++ resolved
@@ -231,15 +231,9 @@
 		"rfind":          NotSafe,
 		"rindex":         NotSafe,
 		"rpartition":     NotSafe,
-<<<<<<< HEAD
-		"rsplit":         NotSafe,
+		"rsplit":         MemSafe,
 		"rstrip":         MemSafe,
-		"split":          NotSafe,
-=======
-		"rsplit":         MemSafe,
-		"rstrip":         NotSafe,
 		"split":          MemSafe,
->>>>>>> dcfe315b
 		"splitlines":     NotSafe,
 		"startswith":     NotSafe,
 		"strip":          MemSafe,
