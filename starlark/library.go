// Copyright 2017 The Bazel Authors. All rights reserved.
// Use of this source code is governed by a BSD-style
// license that can be found in the LICENSE file.

package starlark

// This file defines the library of built-ins.
//
// Built-ins must explicitly check the "frozen" flag before updating
// mutable types such as lists and dicts.

import (
	"errors"
	"fmt"
	"math"
	"math/big"
	"os"
	"sort"
	"strconv"
	"strings"
	"unicode"
	"unicode/utf16"
	"unicode/utf8"

	"github.com/canonical/starlark/syntax"
)

// Universe defines the set of universal built-ins, such as None, True, and len.
//
// The Go application may add or remove items from the
// universe dictionary before Starlark evaluation begins.
// All values in the dictionary must be immutable.
// Starlark programs cannot modify the dictionary.
var Universe StringDict
var universeSafeties map[string]Safety

var ErrUnsupported = errors.New("unsupported operation")

func init() {
	// https://github.com/google/starlark-go/blob/master/doc/spec.md#built-in-constants-and-functions
	Universe = StringDict{
		"None":      None,
		"True":      True,
		"False":     False,
		"abs":       NewBuiltin("abs", abs),
		"any":       NewBuiltin("any", any),
		"all":       NewBuiltin("all", all),
		"bool":      NewBuiltin("bool", bool_),
		"bytes":     NewBuiltin("bytes", bytes_),
		"chr":       NewBuiltin("chr", chr),
		"dict":      NewBuiltin("dict", dict),
		"dir":       NewBuiltin("dir", dir),
		"enumerate": NewBuiltin("enumerate", enumerate),
		"fail":      NewBuiltin("fail", fail),
		"float":     NewBuiltin("float", float),
		"getattr":   NewBuiltin("getattr", getattr),
		"hasattr":   NewBuiltin("hasattr", hasattr),
		"hash":      NewBuiltin("hash", hash),
		"int":       NewBuiltin("int", int_),
		"len":       NewBuiltin("len", len_),
		"list":      NewBuiltin("list", list),
		"max":       NewBuiltin("max", minmax),
		"min":       NewBuiltin("min", minmax),
		"ord":       NewBuiltin("ord", ord),
		"print":     NewBuiltin("print", print),
		"range":     NewBuiltin("range", range_),
		"repr":      NewBuiltin("repr", repr),
		"reversed":  NewBuiltin("reversed", reversed),
		"set":       NewBuiltin("set", set), // requires resolve.AllowSet
		"sorted":    NewBuiltin("sorted", sorted),
		"str":       NewBuiltin("str", str),
		"tuple":     NewBuiltin("tuple", tuple),
		"type":      NewBuiltin("type", type_),
		"zip":       NewBuiltin("zip", zip),
	}

	universeSafeties = map[string]Safety{
		"abs":       NotSafe,
		"any":       NotSafe,
		"all":       MemSafe,
		"bool":      NotSafe,
		"bytes":     NotSafe,
		"chr":       NotSafe,
		"dict":      NotSafe,
		"dir":       NotSafe,
		"enumerate": NotSafe,
		"fail":      NotSafe,
		"float":     NotSafe,
		"getattr":   NotSafe,
		"hasattr":   NotSafe,
<<<<<<< HEAD
		"hash":      MemSafe,
		"int":       NotSafe,
=======
		"hash":      NotSafe,
		"int":       MemSafe,
>>>>>>> 8f68a09b
		"len":       NotSafe,
		"list":      NotSafe,
		"max":       NotSafe,
		"min":       NotSafe,
		"ord":       NotSafe,
		"print":     NotSafe,
		"range":     NotSafe,
		"repr":      NotSafe,
		"reversed":  NotSafe,
		"set":       NotSafe,
		"sorted":    NotSafe,
		"str":       NotSafe,
		"tuple":     NotSafe,
		"type":      NotSafe,
		"zip":       NotSafe,
	}

	for name, flags := range universeSafeties {
		if b, ok := Universe[name].(*Builtin); ok {
			b.DeclareSafety(flags)
		}
	}
}

// methods of built-in types
// https://github.com/google/starlark-go/blob/master/doc/spec.md#built-in-methods
var (
	bytesMethods = map[string]*Builtin{
		"elems": NewBuiltin("elems", bytes_elems),
	}
	bytesMethodSafeties = map[string]Safety{
		"elems": NotSafe,
	}

	dictMethods = map[string]*Builtin{
		"clear":      NewBuiltin("clear", dict_clear),
		"get":        NewBuiltin("get", dict_get),
		"items":      NewBuiltin("items", dict_items),
		"keys":       NewBuiltin("keys", dict_keys),
		"pop":        NewBuiltin("pop", dict_pop),
		"popitem":    NewBuiltin("popitem", dict_popitem),
		"setdefault": NewBuiltin("setdefault", dict_setdefault),
		"update":     NewBuiltin("update", dict_update),
		"values":     NewBuiltin("values", dict_values),
	}
	dictMethodSafeties = map[string]Safety{
		"clear":      NotSafe,
		"get":        NotSafe,
		"items":      NotSafe,
		"keys":       NotSafe,
		"pop":        NotSafe,
		"popitem":    NotSafe,
		"setdefault": NotSafe,
		"update":     NotSafe,
		"values":     NotSafe,
	}

	listMethods = map[string]*Builtin{
		"append": NewBuiltin("append", list_append),
		"clear":  NewBuiltin("clear", list_clear),
		"extend": NewBuiltin("extend", list_extend),
		"index":  NewBuiltin("index", list_index),
		"insert": NewBuiltin("insert", list_insert),
		"pop":    NewBuiltin("pop", list_pop),
		"remove": NewBuiltin("remove", list_remove),
	}
	listMethodSafeties = map[string]Safety{
		"append": NotSafe,
		"clear":  NotSafe,
		"extend": NotSafe,
		"index":  NotSafe,
		"insert": NotSafe,
		"pop":    NotSafe,
		"remove": NotSafe,
	}

	stringMethods = map[string]*Builtin{
		"capitalize":     NewBuiltin("capitalize", string_capitalize),
		"codepoint_ords": NewBuiltin("codepoint_ords", string_iterable),
		"codepoints":     NewBuiltin("codepoints", string_iterable), // sic
		"count":          NewBuiltin("count", string_count),
		"elem_ords":      NewBuiltin("elem_ords", string_iterable),
		"elems":          NewBuiltin("elems", string_iterable),      // sic
		"endswith":       NewBuiltin("endswith", string_startswith), // sic
		"find":           NewBuiltin("find", string_find),
		"format":         NewBuiltin("format", string_format),
		"index":          NewBuiltin("index", string_index),
		"isalnum":        NewBuiltin("isalnum", string_isalnum),
		"isalpha":        NewBuiltin("isalpha", string_isalpha),
		"isdigit":        NewBuiltin("isdigit", string_isdigit),
		"islower":        NewBuiltin("islower", string_islower),
		"isspace":        NewBuiltin("isspace", string_isspace),
		"istitle":        NewBuiltin("istitle", string_istitle),
		"isupper":        NewBuiltin("isupper", string_isupper),
		"join":           NewBuiltin("join", string_join),
		"lower":          NewBuiltin("lower", string_lower),
		"lstrip":         NewBuiltin("lstrip", string_strip), // sic
		"partition":      NewBuiltin("partition", string_partition),
		"removeprefix":   NewBuiltin("removeprefix", string_removefix),
		"removesuffix":   NewBuiltin("removesuffix", string_removefix),
		"replace":        NewBuiltin("replace", string_replace),
		"rfind":          NewBuiltin("rfind", string_rfind),
		"rindex":         NewBuiltin("rindex", string_rindex),
		"rpartition":     NewBuiltin("rpartition", string_partition), // sic
		"rsplit":         NewBuiltin("rsplit", string_split),         // sic
		"rstrip":         NewBuiltin("rstrip", string_strip),         // sic
		"split":          NewBuiltin("split", string_split),
		"splitlines":     NewBuiltin("splitlines", string_splitlines),
		"startswith":     NewBuiltin("startswith", string_startswith),
		"strip":          NewBuiltin("strip", string_strip),
		"title":          NewBuiltin("title", string_title),
		"upper":          NewBuiltin("upper", string_upper),
	}
	stringMethodSafeties = map[string]Safety{
		"capitalize":     NotSafe,
		"codepoint_ords": NotSafe,
		"codepoints":     NotSafe,
		"count":          NotSafe,
		"elem_ords":      NotSafe,
		"elems":          NotSafe,
		"endswith":       NotSafe,
		"find":           NotSafe,
		"format":         NotSafe,
		"index":          NotSafe,
		"isalnum":        NotSafe,
		"isalpha":        NotSafe,
		"isdigit":        NotSafe,
		"islower":        NotSafe,
		"isspace":        NotSafe,
		"istitle":        NotSafe,
		"isupper":        NotSafe,
		"join":           NotSafe,
		"lower":          NotSafe,
		"lstrip":         NotSafe,
		"partition":      NotSafe,
		"removeprefix":   NotSafe,
		"removesuffix":   NotSafe,
		"replace":        NotSafe,
		"rfind":          NotSafe,
		"rindex":         NotSafe,
		"rpartition":     NotSafe,
		"rsplit":         NotSafe,
		"rstrip":         NotSafe,
		"split":          NotSafe,
		"splitlines":     NotSafe,
		"startswith":     NotSafe,
		"strip":          NotSafe,
		"title":          NotSafe,
		"upper":          NotSafe,
	}

	setMethods = map[string]*Builtin{
		"union": NewBuiltin("union", set_union),
	}
	setMethodSafeties = map[string]Safety{
		"union": NotSafe,
	}
)

func init() {
	for name, safety := range bytesMethodSafeties {
		if builtin, ok := bytesMethods[name]; ok {
			builtin.DeclareSafety(safety)
		}
	}

	for name, safety := range dictMethodSafeties {
		if builtin, ok := dictMethods[name]; ok {
			builtin.DeclareSafety(safety)
		}
	}

	for name, safety := range listMethodSafeties {
		if builtin, ok := listMethods[name]; ok {
			builtin.DeclareSafety(safety)
		}
	}

	for name, safety := range stringMethodSafeties {
		if builtin, ok := stringMethods[name]; ok {
			builtin.DeclareSafety(safety)
		}
	}

	for name, safety := range setMethodSafeties {
		if builtin, ok := setMethods[name]; ok {
			builtin.DeclareSafety(safety)
		}
	}
}

func builtinAttr(recv Value, name string, methods map[string]*Builtin) (Value, error) {
	b := methods[name]
	if b == nil {
		return nil, nil // no such method
	}
	return b.BindReceiver(recv), nil
}

func builtinAttrNames(methods map[string]*Builtin) []string {
	names := make([]string, 0, len(methods))
	for name := range methods {
		names = append(names, name)
	}
	sort.Strings(names)
	return names
}

// ---- built-in functions ----

// https://github.com/google/starlark-go/blob/master/doc/spec.md#abs
func abs(thread *Thread, _ *Builtin, args Tuple, kwargs []Tuple) (Value, error) {
	var x Value
	if err := UnpackPositionalArgs("abs", args, kwargs, 1, &x); err != nil {
		return nil, err
	}
	switch x := x.(type) {
	case Float:
		return Float(math.Abs(float64(x))), nil
	case Int:
		if x.Sign() >= 0 {
			return x, nil
		}
		return zero.Sub(x), nil
	default:
		return nil, fmt.Errorf("got %s, want int or float", x.Type())
	}
}

// https://github.com/google/starlark-go/blob/master/doc/spec.md#all
func all(thread *Thread, _ *Builtin, args Tuple, kwargs []Tuple) (Value, error) {
	var iterable Iterable
	if err := UnpackPositionalArgs("all", args, kwargs, 1, &iterable); err != nil {
		return nil, err
	}

	iter, err := SafeIterate(thread, iterable)
	if err != nil {
		return nil, err
	}
	defer iter.Done()
	var x Value
	for iter.Next(&x) {
		if !x.Truth() {
			return False, nil
		}
	}
	if err := iter.Err(); err != nil {
		return nil, err
	}
	return True, nil
}

// https://github.com/google/starlark-go/blob/master/doc/spec.md#any
func any(thread *Thread, _ *Builtin, args Tuple, kwargs []Tuple) (Value, error) {
	var iterable Iterable
	if err := UnpackPositionalArgs("any", args, kwargs, 1, &iterable); err != nil {
		return nil, err
	}
	// TODO: use SafeIterate
	iter := iterable.Iterate()
	defer iter.Done()
	var x Value
	for iter.Next(&x) {
		if x.Truth() {
			return True, nil
		}
	}
	return False, nil
}

// https://github.com/google/starlark-go/blob/master/doc/spec.md#bool
func bool_(thread *Thread, _ *Builtin, args Tuple, kwargs []Tuple) (Value, error) {
	var x Value = False
	if err := UnpackPositionalArgs("bool", args, kwargs, 0, &x); err != nil {
		return nil, err
	}
	return x.Truth(), nil
}

// https://github.com/google/starlark-go/blob/master/doc/spec.md#bytes
func bytes_(thread *Thread, _ *Builtin, args Tuple, kwargs []Tuple) (Value, error) {
	if len(kwargs) > 0 {
		return nil, fmt.Errorf("bytes does not accept keyword arguments")
	}
	if len(args) != 1 {
		return nil, fmt.Errorf("bytes: got %d arguments, want exactly 1", len(args))
	}
	switch x := args[0].(type) {
	case Bytes:
		return x, nil
	case String:
		// Invalid encodings are replaced by that of U+FFFD.
		return Bytes(utf8Transcode(string(x))), nil
	case Iterable:
		// iterable of numeric byte values
		var buf strings.Builder
		if n := Len(x); n >= 0 {
			// common case: known length
			buf.Grow(n)
		}
		// No need for SafeIterate as allocation is only transitional
		iter := x.Iterate()
		defer iter.Done()
		var elem Value
		var b byte
		for i := 0; iter.Next(&elem); i++ {
			if err := AsInt(elem, &b); err != nil {
				return nil, fmt.Errorf("bytes: at index %d, %s", i, err)
			}
			buf.WriteByte(b)
		}
		return Bytes(buf.String()), nil

	default:
		// Unlike string(foo), which stringifies it, bytes(foo) is an error.
		return nil, fmt.Errorf("bytes: got %s, want string, bytes, or iterable of ints", x.Type())
	}
}

// https://github.com/google/starlark-go/blob/master/doc/spec.md#chr
func chr(thread *Thread, _ *Builtin, args Tuple, kwargs []Tuple) (Value, error) {
	if len(kwargs) > 0 {
		return nil, fmt.Errorf("chr does not accept keyword arguments")
	}
	if len(args) != 1 {
		return nil, fmt.Errorf("chr: got %d arguments, want 1", len(args))
	}
	i, err := AsInt32(args[0])
	if err != nil {
		return nil, fmt.Errorf("chr: %s", err)
	}
	if i < 0 {
		return nil, fmt.Errorf("chr: Unicode code point %d out of range (<0)", i)
	}
	if i > unicode.MaxRune {
		return nil, fmt.Errorf("chr: Unicode code point U+%X out of range (>0x10FFFF)", i)
	}
	return String(string(rune(i))), nil
}

// https://github.com/google/starlark-go/blob/master/doc/spec.md#dict
func dict(thread *Thread, _ *Builtin, args Tuple, kwargs []Tuple) (Value, error) {
	if len(args) > 1 {
		return nil, fmt.Errorf("dict: got %d arguments, want at most 1", len(args))
	}
	dict := new(Dict)
	// TODO: use SafeIterate
	if err := updateDict(dict, args, kwargs); err != nil {
		return nil, fmt.Errorf("dict: %v", err)
	}
	return dict, nil
}

// https://github.com/google/starlark-go/blob/master/doc/spec.md#dir
func dir(thread *Thread, _ *Builtin, args Tuple, kwargs []Tuple) (Value, error) {
	if len(kwargs) > 0 {
		return nil, fmt.Errorf("dir does not accept keyword arguments")
	}
	if len(args) != 1 {
		return nil, fmt.Errorf("dir: got %d arguments, want 1", len(args))
	}

	var names []string
	if x, ok := args[0].(HasAttrs); ok {
		names = x.AttrNames()
	}
	sort.Strings(names)
	elems := make([]Value, len(names))
	for i, name := range names {
		elems[i] = String(name)
	}
	return NewList(elems), nil
}

// https://github.com/google/starlark-go/blob/master/doc/spec.md#enumerate
func enumerate(thread *Thread, _ *Builtin, args Tuple, kwargs []Tuple) (Value, error) {
	var iterable Iterable
	var start int
	if err := UnpackPositionalArgs("enumerate", args, kwargs, 1, &iterable, &start); err != nil {
		return nil, err
	}

	// TODO: use SafeIterate
	iter := iterable.Iterate()
	defer iter.Done()

	var pairs []Value
	var x Value

	if n := Len(iterable); n >= 0 {
		// common case: known length
		pairs = make([]Value, 0, n)
		array := make(Tuple, 2*n) // allocate a single backing array
		for i := 0; iter.Next(&x); i++ {
			pair := array[:2:2]
			array = array[2:]
			pair[0] = MakeInt(start + i)
			pair[1] = x
			pairs = append(pairs, pair)
		}
	} else {
		// non-sequence (unknown length)
		for i := 0; iter.Next(&x); i++ {
			pair := Tuple{MakeInt(start + i), x}
			pairs = append(pairs, pair)
		}
	}

	return NewList(pairs), nil
}

// https://github.com/google/starlark-go/blob/master/doc/spec.md#fail
func fail(thread *Thread, b *Builtin, args Tuple, kwargs []Tuple) (Value, error) {
	sep := " "
	if err := UnpackArgs("fail", nil, kwargs, "sep?", &sep); err != nil {
		return nil, err
	}
	buf := new(strings.Builder)
	buf.WriteString("fail: ")
	for i, v := range args {
		if i > 0 {
			buf.WriteString(sep)
		}
		if s, ok := AsString(v); ok {
			buf.WriteString(s)
		} else {
			writeValue(buf, v, nil)
		}
	}

	return nil, errors.New(buf.String())
}

func float(thread *Thread, b *Builtin, args Tuple, kwargs []Tuple) (Value, error) {
	if len(kwargs) > 0 {
		return nil, fmt.Errorf("float does not accept keyword arguments")
	}
	if len(args) == 0 {
		return Float(0.0), nil
	}
	if len(args) != 1 {
		return nil, fmt.Errorf("float got %d arguments, wants 1", len(args))
	}
	switch x := args[0].(type) {
	case Bool:
		if x {
			return Float(1.0), nil
		} else {
			return Float(0.0), nil
		}
	case Int:
		return x.finiteFloat()
	case Float:
		return x, nil
	case String:
		if x == "" {
			return nil, fmt.Errorf("float: empty string")
		}
		// +/- NaN or Inf or Infinity (case insensitive)?
		s := string(x)
		switch x[len(x)-1] {
		case 'y', 'Y':
			if strings.EqualFold(s, "infinity") || strings.EqualFold(s, "+infinity") {
				return inf, nil
			} else if strings.EqualFold(s, "-infinity") {
				return neginf, nil
			}
		case 'f', 'F':
			if strings.EqualFold(s, "inf") || strings.EqualFold(s, "+inf") {
				return inf, nil
			} else if strings.EqualFold(s, "-inf") {
				return neginf, nil
			}
		case 'n', 'N':
			if strings.EqualFold(s, "nan") || strings.EqualFold(s, "+nan") || strings.EqualFold(s, "-nan") {
				return nan, nil
			}
		}
		f, err := strconv.ParseFloat(s, 64)
		if math.IsInf(f, 0) {
			return nil, fmt.Errorf("floating-point number too large")
		}
		if err != nil {
			return nil, fmt.Errorf("invalid float literal: %s", s)
		}
		return Float(f), nil
	default:
		return nil, fmt.Errorf("float got %s, want number or string", x.Type())
	}
}

var (
	inf    = Float(math.Inf(+1))
	neginf = Float(math.Inf(-1))
	nan    = Float(math.NaN())
)

// https://github.com/google/starlark-go/blob/master/doc/spec.md#getattr
func getattr(thread *Thread, b *Builtin, args Tuple, kwargs []Tuple) (Value, error) {
	var object, dflt Value
	var name string
	if err := UnpackPositionalArgs("getattr", args, kwargs, 2, &object, &name, &dflt); err != nil {
		return nil, err
	}
	if object, ok := object.(HasAttrs); ok {
		v, err := object.Attr(name)
		if err != nil {
			// An error could mean the field doesn't exist,
			// or it exists but could not be computed.
			if dflt != nil {
				return dflt, nil
			}
			return nil, nameErr(b, err)
		}
		if v != nil {
			return v, nil
		}
		// (nil, nil) => no such field
	}
	if dflt != nil {
		return dflt, nil
	}
	return nil, fmt.Errorf("getattr: %s has no .%s field or method", object.Type(), name)
}

// https://github.com/google/starlark-go/blob/master/doc/spec.md#hasattr
func hasattr(thread *Thread, _ *Builtin, args Tuple, kwargs []Tuple) (Value, error) {
	var object Value
	var name string
	if err := UnpackPositionalArgs("hasattr", args, kwargs, 2, &object, &name); err != nil {
		return nil, err
	}
	if object, ok := object.(HasAttrs); ok {
		v, err := object.Attr(name)
		if err == nil {
			return Bool(v != nil), nil
		}

		// An error does not conclusively indicate presence or
		// absence of a field: it could occur while computing
		// the value of a present attribute, or it could be a
		// "no such attribute" error with details.
		for _, x := range object.AttrNames() {
			if x == name {
				return True, nil
			}
		}
	}
	return False, nil
}

// https://github.com/google/starlark-go/blob/master/doc/spec.md#hash
func hash(thread *Thread, _ *Builtin, args Tuple, kwargs []Tuple) (Value, error) {
	var x Value
	if err := UnpackPositionalArgs("hash", args, kwargs, 1, &x); err != nil {
		return nil, err
	}

	var h int64
	switch x := x.(type) {
	case String:
		// The Starlark spec requires that the hash function be
		// deterministic across all runs, motivated by the need
		// for reproducibility of builds. Thus we cannot call
		// String.Hash, which uses the fastest implementation
		// available, because as varies across process restarts,
		// and may evolve with the implementation.
		h = int64(javaStringHash(string(x)))
	case Bytes:
		h = int64(softHashString(string(x))) // FNV32
	default:
		return nil, fmt.Errorf("hash: got %s, want string or bytes", x.Type())
	}
	ret := MakeInt64(h)
	if err := thread.AddAllocs(int64(EstimateSize(ret))); err != nil {
		return nil, err
	}
	return ret, nil
}

// javaStringHash returns the same hash as would be produced by
// java.lang.String.hashCode. This requires transcoding the string to
// UTF-16; transcoding may introduce Unicode replacement characters
// U+FFFD if s does not contain valid UTF-8.
func javaStringHash(s string) (h int32) {
	for _, r := range s {
		if utf16.IsSurrogate(r) {
			c1, c2 := utf16.EncodeRune(r)
			h = 31*h + c1
			h = 31*h + c2
		} else {
			h = 31*h + r // r may be U+FFFD
		}
	}
	return h
}

// https://github.com/google/starlark-go/blob/master/doc/spec.md#int
func int_(thread *Thread, _ *Builtin, args Tuple, kwargs []Tuple) (res Value, err error) {
	defer func() {
		if res != nil {
			if e := thread.AddAllocs(EstimateSize(res)); e != nil {
				res = nil
				err = e
			}
		}
	}()

	var x Value = zero
	var base Value
	if err := UnpackArgs("int", args, kwargs, "x", &x, "base?", &base); err != nil {
		return nil, err
	}

	if s, ok := AsString(x); ok {
		// Max result size is going to be base36, where each char is going to have 36 values
		// To make things easy we will just consider each character to be max 6 bits.
		// It's pessimistic, but easy.
		if err := thread.CheckAllocs((int64(len(s)*6) + 7) / 8); err != nil {
			return nil, err
		}

		b := 10
		if base != nil {
			var err error
			b, err = AsInt32(base)
			if err != nil {
				return nil, fmt.Errorf("int: for base, got %s, want int", base.Type())
			}
			if b != 0 && (b < 2 || b > 36) {
				return nil, fmt.Errorf("int: base must be an integer >= 2 && <= 36")
			}
		}
		res := parseInt(s, b)
		if res == nil {
			return nil, fmt.Errorf("int: invalid literal with base %d: %s", b, s)
		}
		return res, nil
	}

	if base != nil {
		return nil, fmt.Errorf("int: can't convert non-string with explicit base")
	}

	if b, ok := x.(Bool); ok {
		if b {
			return one, nil
		} else {
			return zero, nil
		}
	}

	i, err := NumberToInt(x)
	if err != nil {
		return nil, fmt.Errorf("int: %s", err)
	}
	return i, nil
}

// parseInt defines the behavior of int(string, base=int). It returns nil on error.
func parseInt(s string, base int) Value {
	// remove sign
	var neg bool
	if s != "" {
		if s[0] == '+' {
			s = s[1:]
		} else if s[0] == '-' {
			neg = true
			s = s[1:]
		}
	}

	// remove optional base prefix
	baseprefix := 0
	if len(s) > 1 && s[0] == '0' {
		if len(s) > 2 {
			switch s[1] {
			case 'o', 'O':
				baseprefix = 8
			case 'x', 'X':
				baseprefix = 16
			case 'b', 'B':
				baseprefix = 2
			}
		}
		if baseprefix != 0 {
			// Remove the base prefix if it matches
			// the explicit base, or if base=0.
			if base == 0 || baseprefix == base {
				base = baseprefix
				s = s[2:]
			}
		} else {
			// For automatic base detection,
			// a string starting with zero
			// must be all zeros.
			// Thus we reject int("0755", 0).
			if base == 0 {
				for i := 1; i < len(s); i++ {
					if s[i] != '0' {
						return nil
					}
				}
				return zero
			}
		}
	}
	if base == 0 {
		base = 10
	}

	// we explicitly handled sign above.
	// if a sign remains, it is invalid.
	if s != "" && (s[0] == '-' || s[0] == '+') {
		return nil
	}

	// s has no sign or base prefix.
	if i, ok := new(big.Int).SetString(s, base); ok {
		res := MakeBigInt(i)
		if neg {
			res = zero.Sub(res)
		}
		return res
	}

	return nil
}

// https://github.com/google/starlark-go/blob/master/doc/spec.md#len
func len_(thread *Thread, _ *Builtin, args Tuple, kwargs []Tuple) (Value, error) {
	var x Value
	if err := UnpackPositionalArgs("len", args, kwargs, 1, &x); err != nil {
		return nil, err
	}
	len := Len(x)
	if len < 0 {
		return nil, fmt.Errorf("len: value of type %s has no len", x.Type())
	}
	return MakeInt(len), nil
}

// https://github.com/google/starlark-go/blob/master/doc/spec.md#list
func list(thread *Thread, _ *Builtin, args Tuple, kwargs []Tuple) (Value, error) {
	var iterable Iterable
	if err := UnpackPositionalArgs("list", args, kwargs, 0, &iterable); err != nil {
		return nil, err
	}
	var elems []Value
	if iterable != nil {
		// TODO: use SafeIterate
		iter := iterable.Iterate()
		defer iter.Done()
		if n := Len(iterable); n > 0 {
			elems = make([]Value, 0, n) // preallocate if length known
		}
		var x Value
		for iter.Next(&x) {
			elems = append(elems, x)
		}
	}
	return NewList(elems), nil
}

// https://github.com/google/starlark-go/blob/master/doc/spec.md#min
func minmax(thread *Thread, b *Builtin, args Tuple, kwargs []Tuple) (Value, error) {
	if len(args) == 0 {
		return nil, fmt.Errorf("%s requires at least one positional argument", b.Name())
	}
	var keyFunc Callable
	if err := UnpackArgs(b.Name(), nil, kwargs, "key?", &keyFunc); err != nil {
		return nil, err
	}
	var op syntax.Token
	if b.Name() == "max" {
		op = syntax.GT
	} else {
		op = syntax.LT
	}
	var iterable Value
	if len(args) == 1 {
		iterable = args[0]
	} else {
		iterable = args
	}
	// No need for SafeIterate since only one will be returned.
	iter := Iterate(iterable)
	if iter == nil {
		return nil, fmt.Errorf("%s: %s value is not iterable", b.Name(), iterable.Type())
	}
	defer iter.Done()
	var extremum Value
	if !iter.Next(&extremum) {
		return nil, nameErr(b, "argument is an empty sequence")
	}

	var extremeKey Value
	var keyargs Tuple
	if keyFunc == nil {
		extremeKey = extremum
	} else {
		keyargs = Tuple{extremum}
		res, err := Call(thread, keyFunc, keyargs, nil)
		if err != nil {
			return nil, err // to preserve backtrace, don't modify error
		}
		extremeKey = res
	}

	var x Value
	for iter.Next(&x) {
		var key Value
		if keyFunc == nil {
			key = x
		} else {
			keyargs[0] = x
			res, err := Call(thread, keyFunc, keyargs, nil)
			if err != nil {
				return nil, err // to preserve backtrace, don't modify error
			}
			key = res
		}

		if ok, err := Compare(op, key, extremeKey); err != nil {
			return nil, nameErr(b, err)
		} else if ok {
			extremum = x
			extremeKey = key
		}
	}
	return extremum, nil
}

// https://github.com/google/starlark-go/blob/master/doc/spec.md#ord
func ord(thread *Thread, _ *Builtin, args Tuple, kwargs []Tuple) (Value, error) {
	if len(kwargs) > 0 {
		return nil, fmt.Errorf("ord does not accept keyword arguments")
	}
	if len(args) != 1 {
		return nil, fmt.Errorf("ord: got %d arguments, want 1", len(args))
	}
	switch x := args[0].(type) {
	case String:
		// ord(string) returns int value of sole rune.
		s := string(x)
		r, sz := utf8.DecodeRuneInString(s)
		if sz == 0 || sz != len(s) {
			n := utf8.RuneCountInString(s)
			return nil, fmt.Errorf("ord: string encodes %d Unicode code points, want 1", n)
		}
		return MakeInt(int(r)), nil

	case Bytes:
		// ord(bytes) returns int value of sole byte.
		if len(x) != 1 {
			return nil, fmt.Errorf("ord: bytes has length %d, want 1", len(x))
		}
		return MakeInt(int(x[0])), nil
	default:
		return nil, fmt.Errorf("ord: got %s, want string or bytes", x.Type())
	}
}

// https://github.com/google/starlark-go/blob/master/doc/spec.md#print
func print(thread *Thread, b *Builtin, args Tuple, kwargs []Tuple) (Value, error) {
	sep := " "
	if err := UnpackArgs("print", nil, kwargs, "sep?", &sep); err != nil {
		return nil, err
	}
	buf := new(strings.Builder)
	for i, v := range args {
		if i > 0 {
			buf.WriteString(sep)
		}
		if s, ok := AsString(v); ok {
			buf.WriteString(s)
		} else if b, ok := v.(Bytes); ok {
			buf.WriteString(string(b))
		} else {
			writeValue(buf, v, nil)
		}
	}

	s := buf.String()
	if thread.Print != nil {
		thread.Print(thread, s)
	} else {
		fmt.Fprintln(os.Stderr, s)
	}
	return None, nil
}

// https://github.com/google/starlark-go/blob/master/doc/spec.md#range
func range_(thread *Thread, b *Builtin, args Tuple, kwargs []Tuple) (Value, error) {
	var start, stop, step int
	step = 1
	if err := UnpackPositionalArgs("range", args, kwargs, 1, &start, &stop, &step); err != nil {
		return nil, err
	}

	if len(args) == 1 {
		// range(stop)
		start, stop = 0, start
	}
	if step == 0 {
		// we were given range(start, stop, 0)
		return nil, nameErr(b, "step argument must not be zero")
	}

	return rangeValue{start: start, stop: stop, step: step, len: rangeLen(start, stop, step)}, nil
}

// A rangeValue is a comparable, immutable, indexable sequence of integers
// defined by the three parameters to a range(...) call.
// Invariant: step != 0.
type rangeValue struct{ start, stop, step, len int }

var (
	_ Indexable  = rangeValue{}
	_ Sequence   = rangeValue{}
	_ Comparable = rangeValue{}
	_ Sliceable  = rangeValue{}
)

func (r rangeValue) Len() int          { return r.len }
func (r rangeValue) Index(i int) Value { return MakeInt(r.start + i*r.step) }
func (r rangeValue) Iterate() Iterator { return &rangeIterator{r, 0} }

// rangeLen calculates the length of a range with the provided start, stop, and step.
// caller must ensure that step is non-zero.
func rangeLen(start, stop, step int) int {
	switch {
	case step > 0:
		if stop > start {
			return (stop-1-start)/step + 1
		}
	case step < 0:
		if start > stop {
			return (start-1-stop)/-step + 1
		}
	default:
		panic("rangeLen: zero step")
	}
	return 0
}

func (r rangeValue) Slice(start, end, step int) Value {
	newStart := r.start + r.step*start
	newStop := r.start + r.step*end
	newStep := r.step * step
	return rangeValue{
		start: newStart,
		stop:  newStop,
		step:  newStep,
		len:   rangeLen(newStart, newStop, newStep),
	}
}

func (r rangeValue) Freeze() {} // immutable
func (r rangeValue) String() string {
	if r.step != 1 {
		return fmt.Sprintf("range(%d, %d, %d)", r.start, r.stop, r.step)
	} else if r.start != 0 {
		return fmt.Sprintf("range(%d, %d)", r.start, r.stop)
	} else {
		return fmt.Sprintf("range(%d)", r.stop)
	}
}
func (r rangeValue) Type() string          { return "range" }
func (r rangeValue) Truth() Bool           { return r.len > 0 }
func (r rangeValue) Hash() (uint32, error) { return 0, fmt.Errorf("unhashable: range") }

func (x rangeValue) CompareSameType(op syntax.Token, y_ Value, depth int) (bool, error) {
	y := y_.(rangeValue)
	switch op {
	case syntax.EQL:
		return rangeEqual(x, y), nil
	case syntax.NEQ:
		return !rangeEqual(x, y), nil
	default:
		return false, fmt.Errorf("%s %s %s not implemented", x.Type(), op, y.Type())
	}
}

func rangeEqual(x, y rangeValue) bool {
	// Two ranges compare equal if they denote the same sequence.
	if x.len != y.len {
		return false // sequences differ in length
	}
	if x.len == 0 {
		return true // both sequences are empty
	}
	if x.start != y.start {
		return false // first element differs
	}
	return x.len == 1 || x.step == y.step
}

func (r rangeValue) contains(x Int) bool {
	x32, err := AsInt32(x)
	if err != nil {
		return false // out of range
	}
	delta := x32 - r.start
	quo, rem := delta/r.step, delta%r.step
	return rem == 0 && 0 <= quo && quo < r.len
}

type rangeIterator struct {
	r rangeValue
	i int
}

func (it *rangeIterator) Next(p *Value) bool {
	if it.i < it.r.len {
		*p = it.r.Index(it.i)
		it.i++
		return true
	}
	return false
}
func (*rangeIterator) Done() {}

func (it *rangeIterator) Err() error     { return nil }
func (it *rangeIterator) Safety() Safety { return NotSafe }

// https://github.com/google/starlark-go/blob/master/doc/spec.md#repr
func repr(thread *Thread, _ *Builtin, args Tuple, kwargs []Tuple) (Value, error) {
	var x Value
	if err := UnpackPositionalArgs("repr", args, kwargs, 1, &x); err != nil {
		return nil, err
	}
	return String(x.String()), nil
}

// https://github.com/google/starlark-go/blob/master/doc/spec.md#reversed
func reversed(thread *Thread, _ *Builtin, args Tuple, kwargs []Tuple) (Value, error) {
	var iterable Iterable
	if err := UnpackPositionalArgs("reversed", args, kwargs, 1, &iterable); err != nil {
		return nil, err
	}
	// TODO: use SafeIterate
	iter := iterable.Iterate()
	defer iter.Done()
	var elems []Value
	if n := Len(args[0]); n >= 0 {
		elems = make([]Value, 0, n) // preallocate if length known
	}
	var x Value
	for iter.Next(&x) {
		elems = append(elems, x)
	}
	n := len(elems)
	for i := 0; i < n>>1; i++ {
		elems[i], elems[n-1-i] = elems[n-1-i], elems[i]
	}
	return NewList(elems), nil
}

// https://github.com/google/starlark-go/blob/master/doc/spec.md#set
func set(thread *Thread, b *Builtin, args Tuple, kwargs []Tuple) (Value, error) {
	var iterable Iterable
	if err := UnpackPositionalArgs("set", args, kwargs, 0, &iterable); err != nil {
		return nil, err
	}
	set := new(Set)
	if iterable != nil {
		// TODO: use SafeIterate
		iter := iterable.Iterate()
		defer iter.Done()
		var x Value
		for iter.Next(&x) {
			if err := set.Insert(x); err != nil {
				return nil, nameErr(b, err)
			}
		}
	}
	return set, nil
}

// https://github.com/google/starlark-go/blob/master/doc/spec.md#sorted
func sorted(thread *Thread, _ *Builtin, args Tuple, kwargs []Tuple) (Value, error) {
	// Oddly, Python's sorted permits all arguments to be positional, thus so do we.
	var iterable Iterable
	var key Callable
	var reverse bool
	if err := UnpackArgs("sorted", args, kwargs,
		"iterable", &iterable,
		"key?", &key,
		"reverse?", &reverse,
	); err != nil {
		return nil, err
	}
	// TODO: use SafeIterate
	iter := iterable.Iterate()
	defer iter.Done()
	var values []Value
	if n := Len(iterable); n > 0 {
		values = make(Tuple, 0, n) // preallocate if length is known
	}
	var x Value
	for iter.Next(&x) {
		values = append(values, x)
	}

	// Derive keys from values by applying key function.
	var keys []Value
	if key != nil {
		keys = make([]Value, len(values))
		for i, v := range values {
			k, err := Call(thread, key, Tuple{v}, nil)
			if err != nil {
				return nil, err // to preserve backtrace, don't modify error
			}
			keys[i] = k
		}
	}

	slice := &sortSlice{keys: keys, values: values}
	if reverse {
		sort.Stable(sort.Reverse(slice))
	} else {
		sort.Stable(slice)
	}
	return NewList(slice.values), slice.err
}

type sortSlice struct {
	keys   []Value // nil => values[i] is key
	values []Value
	err    error
}

func (s *sortSlice) Len() int { return len(s.values) }
func (s *sortSlice) Less(i, j int) bool {
	keys := s.keys
	if s.keys == nil {
		keys = s.values
	}
	ok, err := Compare(syntax.LT, keys[i], keys[j])
	if err != nil {
		s.err = err
	}
	return ok
}
func (s *sortSlice) Swap(i, j int) {
	if s.keys != nil {
		s.keys[i], s.keys[j] = s.keys[j], s.keys[i]
	}
	s.values[i], s.values[j] = s.values[j], s.values[i]
}

// https://github.com/google/starlark-go/blob/master/doc/spec.md#str
func str(thread *Thread, _ *Builtin, args Tuple, kwargs []Tuple) (Value, error) {
	if len(kwargs) > 0 {
		return nil, fmt.Errorf("str does not accept keyword arguments")
	}
	if len(args) != 1 {
		return nil, fmt.Errorf("str: got %d arguments, want exactly 1", len(args))
	}
	switch x := args[0].(type) {
	case String:
		return x, nil
	case Bytes:
		// Invalid encodings are replaced by that of U+FFFD.
		return String(utf8Transcode(string(x))), nil
	default:
		return String(x.String()), nil
	}
}

// utf8Transcode returns the UTF-8-to-UTF-8 transcoding of s.
// The effect is that each code unit that is part of an
// invalid sequence is replaced by U+FFFD.
func utf8Transcode(s string) string {
	if utf8.ValidString(s) {
		return s
	}
	var out strings.Builder
	for _, r := range s {
		out.WriteRune(r)
	}
	return out.String()
}

// https://github.com/google/starlark-go/blob/master/doc/spec.md#tuple
func tuple(thread *Thread, _ *Builtin, args Tuple, kwargs []Tuple) (Value, error) {
	var iterable Iterable
	if err := UnpackPositionalArgs("tuple", args, kwargs, 0, &iterable); err != nil {
		return nil, err
	}
	if len(args) == 0 {
		return Tuple(nil), nil
	}
	// TODO: use SafeIterate
	iter := iterable.Iterate()
	defer iter.Done()
	var elems Tuple
	if n := Len(iterable); n > 0 {
		elems = make(Tuple, 0, n) // preallocate if length is known
	}
	var x Value
	for iter.Next(&x) {
		elems = append(elems, x)
	}
	return elems, nil
}

// https://github.com/google/starlark-go/blob/master/doc/spec.md#type
func type_(thread *Thread, _ *Builtin, args Tuple, kwargs []Tuple) (Value, error) {
	if len(kwargs) > 0 {
		return nil, fmt.Errorf("type does not accept keyword arguments")
	}
	if len(args) != 1 {
		return nil, fmt.Errorf("type: got %d arguments, want exactly 1", len(args))
	}
	return String(args[0].Type()), nil
}

// https://github.com/google/starlark-go/blob/master/doc/spec.md#zip
func zip(thread *Thread, _ *Builtin, args Tuple, kwargs []Tuple) (Value, error) {
	if len(kwargs) > 0 {
		return nil, fmt.Errorf("zip does not accept keyword arguments")
	}
	rows, cols := 0, len(args)
	iters := make([]Iterator, cols)
	defer func() {
		for _, iter := range iters {
			if iter != nil {
				iter.Done()
			}
		}
	}()
	for i, seq := range args {
		// TODO: use SafeIterate
		it := Iterate(seq)
		if it == nil {
			return nil, fmt.Errorf("zip: argument #%d is not iterable: %s", i+1, seq.Type())
		}
		iters[i] = it
		n := Len(seq)
		if i == 0 || n < rows {
			rows = n // possibly -1
		}
	}
	var result []Value
	if rows >= 0 {
		// length known
		result = make([]Value, rows)
		array := make(Tuple, cols*rows) // allocate a single backing array
		for i := 0; i < rows; i++ {
			tuple := array[:cols:cols]
			array = array[cols:]
			for j, iter := range iters {
				iter.Next(&tuple[j])
			}
			result[i] = tuple
		}
	} else {
		// length not known
	outer:
		for {
			tuple := make(Tuple, cols)
			for i, iter := range iters {
				if !iter.Next(&tuple[i]) {
					break outer
				}
			}
			result = append(result, tuple)
		}
	}
	return NewList(result), nil
}

// ---- methods of built-in types ---

// https://github.com/google/starlark-go/blob/master/doc/spec.md#dict·get
func dict_get(_ *Thread, b *Builtin, args Tuple, kwargs []Tuple) (Value, error) {
	var key, dflt Value
	if err := UnpackPositionalArgs(b.Name(), args, kwargs, 1, &key, &dflt); err != nil {
		return nil, err
	}
	if v, ok, err := b.Receiver().(*Dict).Get(key); err != nil {
		return nil, nameErr(b, err)
	} else if ok {
		return v, nil
	} else if dflt != nil {
		return dflt, nil
	}
	return None, nil
}

// https://github.com/google/starlark-go/blob/master/doc/spec.md#dict·clear
func dict_clear(_ *Thread, b *Builtin, args Tuple, kwargs []Tuple) (Value, error) {
	if err := UnpackPositionalArgs(b.Name(), args, kwargs, 0); err != nil {
		return nil, err
	}
	return None, b.Receiver().(*Dict).Clear()
}

// https://github.com/google/starlark-go/blob/master/doc/spec.md#dict·items
func dict_items(_ *Thread, b *Builtin, args Tuple, kwargs []Tuple) (Value, error) {
	if err := UnpackPositionalArgs(b.Name(), args, kwargs, 0); err != nil {
		return nil, err
	}
	items := b.Receiver().(*Dict).Items()
	res := make([]Value, len(items))
	for i, item := range items {
		res[i] = item // convert [2]Value to Value
	}
	return NewList(res), nil
}

// https://github.com/google/starlark-go/blob/master/doc/spec.md#dict·keys
func dict_keys(_ *Thread, b *Builtin, args Tuple, kwargs []Tuple) (Value, error) {
	if err := UnpackPositionalArgs(b.Name(), args, kwargs, 0); err != nil {
		return nil, err
	}
	return NewList(b.Receiver().(*Dict).Keys()), nil
}

// https://github.com/google/starlark-go/blob/master/doc/spec.md#dict·pop
func dict_pop(_ *Thread, b *Builtin, args Tuple, kwargs []Tuple) (Value, error) {
	var k, d Value
	if err := UnpackPositionalArgs(b.Name(), args, kwargs, 1, &k, &d); err != nil {
		return nil, err
	}
	if v, found, err := b.Receiver().(*Dict).Delete(k); err != nil {
		return nil, nameErr(b, err) // dict is frozen or key is unhashable
	} else if found {
		return v, nil
	} else if d != nil {
		return d, nil
	}
	return nil, nameErr(b, "missing key")
}

// https://github.com/google/starlark-go/blob/master/doc/spec.md#dict·popitem
func dict_popitem(_ *Thread, b *Builtin, args Tuple, kwargs []Tuple) (Value, error) {
	if err := UnpackPositionalArgs(b.Name(), args, kwargs, 0); err != nil {
		return nil, err
	}
	recv := b.Receiver().(*Dict)
	k, ok := recv.ht.first()
	if !ok {
		return nil, nameErr(b, "empty dict")
	}
	v, _, err := recv.Delete(k)
	if err != nil {
		return nil, nameErr(b, err) // dict is frozen
	}
	return Tuple{k, v}, nil
}

// https://github.com/google/starlark-go/blob/master/doc/spec.md#dict·setdefault
func dict_setdefault(_ *Thread, b *Builtin, args Tuple, kwargs []Tuple) (Value, error) {
	var key, dflt Value = nil, None
	if err := UnpackPositionalArgs(b.Name(), args, kwargs, 1, &key, &dflt); err != nil {
		return nil, err
	}
	dict := b.Receiver().(*Dict)
	if v, ok, err := dict.Get(key); err != nil {
		return nil, nameErr(b, err)
	} else if ok {
		return v, nil
	} else if err := dict.SetKey(key, dflt); err != nil {
		return nil, nameErr(b, err)
	} else {
		return dflt, nil
	}
}

// https://github.com/google/starlark-go/blob/master/doc/spec.md#dict·update
func dict_update(_ *Thread, b *Builtin, args Tuple, kwargs []Tuple) (Value, error) {
	if len(args) > 1 {
		return nil, fmt.Errorf("update: got %d arguments, want at most 1", len(args))
	}
	// TODO: use SafeIterate
	if err := updateDict(b.Receiver().(*Dict), args, kwargs); err != nil {
		return nil, fmt.Errorf("update: %v", err)
	}
	return None, nil
}

// https://github.com/google/starlark-go/blob/master/doc/spec.md#dict·update
func dict_values(_ *Thread, b *Builtin, args Tuple, kwargs []Tuple) (Value, error) {
	if err := UnpackPositionalArgs(b.Name(), args, kwargs, 0); err != nil {
		return nil, err
	}
	items := b.Receiver().(*Dict).Items()
	res := make([]Value, len(items))
	for i, item := range items {
		res[i] = item[1]
	}
	return NewList(res), nil
}

// https://github.com/google/starlark-go/blob/master/doc/spec.md#list·append
func list_append(_ *Thread, b *Builtin, args Tuple, kwargs []Tuple) (Value, error) {
	var object Value
	if err := UnpackPositionalArgs(b.Name(), args, kwargs, 1, &object); err != nil {
		return nil, err
	}
	recv := b.Receiver().(*List)
	if err := recv.checkMutable("append to"); err != nil {
		return nil, nameErr(b, err)
	}
	recv.elems = append(recv.elems, object)
	return None, nil
}

// https://github.com/google/starlark-go/blob/master/doc/spec.md#list·clear
func list_clear(_ *Thread, b *Builtin, args Tuple, kwargs []Tuple) (Value, error) {
	if err := UnpackPositionalArgs(b.Name(), args, kwargs, 0); err != nil {
		return nil, err
	}
	if err := b.Receiver().(*List).Clear(); err != nil {
		return nil, nameErr(b, err)
	}
	return None, nil
}

// https://github.com/google/starlark-go/blob/master/doc/spec.md#list·extend
func list_extend(_ *Thread, b *Builtin, args Tuple, kwargs []Tuple) (Value, error) {
	recv := b.Receiver().(*List)
	var iterable Iterable
	if err := UnpackPositionalArgs(b.Name(), args, kwargs, 1, &iterable); err != nil {
		return nil, err
	}
	if err := recv.checkMutable("extend"); err != nil {
		return nil, nameErr(b, err)
	}
	// TODO: use SafeIterate
	listExtend(recv, iterable)
	return None, nil
}

// https://github.com/google/starlark-go/blob/master/doc/spec.md#list·index
func list_index(_ *Thread, b *Builtin, args Tuple, kwargs []Tuple) (Value, error) {
	var value, start_, end_ Value
	if err := UnpackPositionalArgs(b.Name(), args, kwargs, 1, &value, &start_, &end_); err != nil {
		return nil, err
	}

	recv := b.Receiver().(*List)
	start, end, err := indices(start_, end_, recv.Len())
	if err != nil {
		return nil, nameErr(b, err)
	}

	for i := start; i < end; i++ {
		if eq, err := Equal(recv.elems[i], value); err != nil {
			return nil, nameErr(b, err)
		} else if eq {
			return MakeInt(i), nil
		}
	}
	return nil, nameErr(b, "value not in list")
}

// https://github.com/google/starlark-go/blob/master/doc/spec.md#list·insert
func list_insert(_ *Thread, b *Builtin, args Tuple, kwargs []Tuple) (Value, error) {
	recv := b.Receiver().(*List)
	var index int
	var object Value
	if err := UnpackPositionalArgs(b.Name(), args, kwargs, 2, &index, &object); err != nil {
		return nil, err
	}
	if err := recv.checkMutable("insert into"); err != nil {
		return nil, nameErr(b, err)
	}

	if index < 0 {
		index += recv.Len()
	}

	if index >= recv.Len() {
		// end
		recv.elems = append(recv.elems, object)
	} else {
		if index < 0 {
			index = 0 // start
		}
		recv.elems = append(recv.elems, nil)
		copy(recv.elems[index+1:], recv.elems[index:]) // slide up one
		recv.elems[index] = object
	}
	return None, nil
}

// https://github.com/google/starlark-go/blob/master/doc/spec.md#list·remove
func list_remove(_ *Thread, b *Builtin, args Tuple, kwargs []Tuple) (Value, error) {
	recv := b.Receiver().(*List)
	var value Value
	if err := UnpackPositionalArgs(b.Name(), args, kwargs, 1, &value); err != nil {
		return nil, err
	}
	if err := recv.checkMutable("remove from"); err != nil {
		return nil, nameErr(b, err)
	}
	for i, elem := range recv.elems {
		if eq, err := Equal(elem, value); err != nil {
			return nil, fmt.Errorf("remove: %v", err)
		} else if eq {
			recv.elems = append(recv.elems[:i], recv.elems[i+1:]...)
			return None, nil
		}
	}
	return nil, fmt.Errorf("remove: element not found")
}

// https://github.com/google/starlark-go/blob/master/doc/spec.md#list·pop
func list_pop(_ *Thread, b *Builtin, args Tuple, kwargs []Tuple) (Value, error) {
	recv := b.Receiver()
	list := recv.(*List)
	n := list.Len()
	i := n - 1
	if err := UnpackPositionalArgs(b.Name(), args, kwargs, 0, &i); err != nil {
		return nil, err
	}
	origI := i
	if i < 0 {
		i += n
	}
	if i < 0 || i >= n {
		return nil, nameErr(b, outOfRange(origI, n, list))
	}
	if err := list.checkMutable("pop from"); err != nil {
		return nil, nameErr(b, err)
	}
	res := list.elems[i]
	list.elems = append(list.elems[:i], list.elems[i+1:]...)
	return res, nil
}

// https://github.com/google/starlark-go/blob/master/doc/spec.md#string·capitalize
func string_capitalize(_ *Thread, b *Builtin, args Tuple, kwargs []Tuple) (Value, error) {
	if err := UnpackPositionalArgs(b.Name(), args, kwargs, 0); err != nil {
		return nil, err
	}
	s := string(b.Receiver().(String))
	res := new(strings.Builder)
	res.Grow(len(s))
	for i, r := range s {
		if i == 0 {
			r = unicode.ToTitle(r)
		} else {
			r = unicode.ToLower(r)
		}
		res.WriteRune(r)
	}
	return String(res.String()), nil
}

// string_iterable returns an unspecified iterable value whose iterator yields:
// - elems: successive 1-byte substrings
// - codepoints: successive substrings that encode a single Unicode code point.
// - elem_ords: numeric values of successive bytes
// - codepoint_ords: numeric values of successive Unicode code points
func string_iterable(_ *Thread, b *Builtin, args Tuple, kwargs []Tuple) (Value, error) {
	if err := UnpackPositionalArgs(b.Name(), args, kwargs, 0); err != nil {
		return nil, err
	}
	s := b.Receiver().(String)
	ords := b.Name()[len(b.Name())-2] == 'd'
	codepoints := b.Name()[0] == 'c'
	if codepoints {
		return stringCodepoints{s, ords}, nil
	} else {
		return stringElems{s, ords}, nil
	}
}

// bytes_elems returns an unspecified iterable value whose
// iterator yields the int values of successive elements.
func bytes_elems(_ *Thread, b *Builtin, args Tuple, kwargs []Tuple) (Value, error) {
	if err := UnpackPositionalArgs(b.Name(), args, kwargs, 0); err != nil {
		return nil, err
	}
	return bytesIterable{b.Receiver().(Bytes)}, nil
}

// A bytesIterable is an iterable returned by bytes.elems(),
// whose iterator yields a sequence of numeric bytes values.
type bytesIterable struct{ bytes Bytes }

var _ Iterable = (*bytesIterable)(nil)

func (bi bytesIterable) String() string        { return bi.bytes.String() + ".elems()" }
func (bi bytesIterable) Type() string          { return "bytes.elems" }
func (bi bytesIterable) Freeze()               {} // immutable
func (bi bytesIterable) Truth() Bool           { return True }
func (bi bytesIterable) Hash() (uint32, error) { return 0, fmt.Errorf("unhashable: %s", bi.Type()) }
func (bi bytesIterable) Iterate() Iterator     { return &bytesIterator{bi.bytes} }

type bytesIterator struct{ bytes Bytes }

func (it *bytesIterator) Next(p *Value) bool {
	if it.bytes == "" {
		return false
	}
	*p = MakeInt(int(it.bytes[0]))
	it.bytes = it.bytes[1:]
	return true
}

func (*bytesIterator) Done() {}

func (it *bytesIterator) Err() error     { return nil }
func (it *bytesIterator) Safety() Safety { return NotSafe }

// https://github.com/google/starlark-go/blob/master/doc/spec.md#string·count
func string_count(_ *Thread, b *Builtin, args Tuple, kwargs []Tuple) (Value, error) {
	var sub string
	var start_, end_ Value
	if err := UnpackPositionalArgs(b.Name(), args, kwargs, 1, &sub, &start_, &end_); err != nil {
		return nil, err
	}

	recv := string(b.Receiver().(String))
	start, end, err := indices(start_, end_, len(recv))
	if err != nil {
		return nil, nameErr(b, err)
	}

	var slice string
	if start < end {
		slice = recv[start:end]
	}
	return MakeInt(strings.Count(slice, sub)), nil
}

// https://github.com/google/starlark-go/blob/master/doc/spec.md#string·isalnum
func string_isalnum(_ *Thread, b *Builtin, args Tuple, kwargs []Tuple) (Value, error) {
	if err := UnpackPositionalArgs(b.Name(), args, kwargs, 0); err != nil {
		return nil, err
	}
	recv := string(b.Receiver().(String))
	for _, r := range recv {
		if !unicode.IsLetter(r) && !unicode.IsDigit(r) {
			return False, nil
		}
	}
	return Bool(recv != ""), nil
}

// https://github.com/google/starlark-go/blob/master/doc/spec.md#string·isalpha
func string_isalpha(_ *Thread, b *Builtin, args Tuple, kwargs []Tuple) (Value, error) {
	if err := UnpackPositionalArgs(b.Name(), args, kwargs, 0); err != nil {
		return nil, err
	}
	recv := string(b.Receiver().(String))
	for _, r := range recv {
		if !unicode.IsLetter(r) {
			return False, nil
		}
	}
	return Bool(recv != ""), nil
}

// https://github.com/google/starlark-go/blob/master/doc/spec.md#string·isdigit
func string_isdigit(_ *Thread, b *Builtin, args Tuple, kwargs []Tuple) (Value, error) {
	if err := UnpackPositionalArgs(b.Name(), args, kwargs, 0); err != nil {
		return nil, err
	}
	recv := string(b.Receiver().(String))
	for _, r := range recv {
		if !unicode.IsDigit(r) {
			return False, nil
		}
	}
	return Bool(recv != ""), nil
}

// https://github.com/google/starlark-go/blob/master/doc/spec.md#string·islower
func string_islower(_ *Thread, b *Builtin, args Tuple, kwargs []Tuple) (Value, error) {
	if err := UnpackPositionalArgs(b.Name(), args, kwargs, 0); err != nil {
		return nil, err
	}
	recv := string(b.Receiver().(String))
	return Bool(isCasedString(recv) && recv == strings.ToLower(recv)), nil
}

// isCasedString reports whether its argument contains any cased code points.
func isCasedString(s string) bool {
	for _, r := range s {
		if isCasedRune(r) {
			return true
		}
	}
	return false
}

func isCasedRune(r rune) bool {
	// It's unclear what the correct behavior is for a rune such as 'ﬃ',
	// a lowercase letter with no upper or title case and no SimpleFold.
	return 'a' <= r && r <= 'z' || 'A' <= r && r <= 'Z' || unicode.SimpleFold(r) != r
}

// https://github.com/google/starlark-go/blob/master/doc/spec.md#string·isspace
func string_isspace(_ *Thread, b *Builtin, args Tuple, kwargs []Tuple) (Value, error) {
	if err := UnpackPositionalArgs(b.Name(), args, kwargs, 0); err != nil {
		return nil, err
	}
	recv := string(b.Receiver().(String))
	for _, r := range recv {
		if !unicode.IsSpace(r) {
			return False, nil
		}
	}
	return Bool(recv != ""), nil
}

// https://github.com/google/starlark-go/blob/master/doc/spec.md#string·istitle
func string_istitle(_ *Thread, b *Builtin, args Tuple, kwargs []Tuple) (Value, error) {
	if err := UnpackPositionalArgs(b.Name(), args, kwargs, 0); err != nil {
		return nil, err
	}
	recv := string(b.Receiver().(String))

	// Python semantics differ from x==strings.{To,}Title(x) in Go:
	// "uppercase characters may only follow uncased characters and
	// lowercase characters only cased ones."
	var cased, prevCased bool
	for _, r := range recv {
		if 'A' <= r && r <= 'Z' || unicode.IsTitle(r) { // e.g. "ǅ"
			if prevCased {
				return False, nil
			}
			prevCased = true
			cased = true
		} else if unicode.IsLower(r) {
			if !prevCased {
				return False, nil
			}
			prevCased = true
			cased = true
		} else if unicode.IsUpper(r) {
			return False, nil
		} else {
			prevCased = false
		}
	}
	return Bool(cased), nil
}

// https://github.com/google/starlark-go/blob/master/doc/spec.md#string·isupper
func string_isupper(_ *Thread, b *Builtin, args Tuple, kwargs []Tuple) (Value, error) {
	if err := UnpackPositionalArgs(b.Name(), args, kwargs, 0); err != nil {
		return nil, err
	}
	recv := string(b.Receiver().(String))
	return Bool(isCasedString(recv) && recv == strings.ToUpper(recv)), nil
}

// https://github.com/google/starlark-go/blob/master/doc/spec.md#string·find
func string_find(_ *Thread, b *Builtin, args Tuple, kwargs []Tuple) (Value, error) {
	return string_find_impl(b, args, kwargs, true, false)
}

// https://github.com/google/starlark-go/blob/master/doc/spec.md#string·format
func string_format(_ *Thread, b *Builtin, args Tuple, kwargs []Tuple) (Value, error) {
	format := string(b.Receiver().(String))
	var auto, manual bool // kinds of positional indexing used
	buf := new(strings.Builder)
	index := 0
	for {
		literal := format
		i := strings.IndexByte(format, '{')
		if i >= 0 {
			literal = format[:i]
		}

		// Replace "}}" with "}" in non-field portion, rejecting a lone '}'.
		for {
			j := strings.IndexByte(literal, '}')
			if j < 0 {
				buf.WriteString(literal)
				break
			}
			if len(literal) == j+1 || literal[j+1] != '}' {
				return nil, fmt.Errorf("format: single '}' in format")
			}
			buf.WriteString(literal[:j+1])
			literal = literal[j+2:]
		}

		if i < 0 {
			break // end of format string
		}

		if i+1 < len(format) && format[i+1] == '{' {
			// "{{" means a literal '{'
			buf.WriteByte('{')
			format = format[i+2:]
			continue
		}

		format = format[i+1:]
		i = strings.IndexByte(format, '}')
		if i < 0 {
			return nil, fmt.Errorf("format: unmatched '{' in format")
		}

		var arg Value
		conv := "s"
		var spec string

		field := format[:i]
		format = format[i+1:]

		var name string
		if i := strings.IndexByte(field, '!'); i < 0 {
			// "name" or "name:spec"
			if i := strings.IndexByte(field, ':'); i < 0 {
				name = field
			} else {
				name = field[:i]
				spec = field[i+1:]
			}
		} else {
			// "name!conv" or "name!conv:spec"
			name = field[:i]
			field = field[i+1:]
			// "conv" or "conv:spec"
			if i := strings.IndexByte(field, ':'); i < 0 {
				conv = field
			} else {
				conv = field[:i]
				spec = field[i+1:]
			}
		}

		if name == "" {
			// "{}": automatic indexing
			if manual {
				return nil, fmt.Errorf("format: cannot switch from manual field specification to automatic field numbering")
			}
			auto = true
			if index >= len(args) {
				return nil, fmt.Errorf("format: tuple index out of range")
			}
			arg = args[index]
			index++
		} else if num, ok := decimal(name); ok {
			// positional argument
			if auto {
				return nil, fmt.Errorf("format: cannot switch from automatic field numbering to manual field specification")
			}
			manual = true
			if num >= len(args) {
				return nil, fmt.Errorf("format: tuple index out of range")
			} else {
				arg = args[num]
			}
		} else {
			// keyword argument
			for _, kv := range kwargs {
				if string(kv[0].(String)) == name {
					arg = kv[1]
					break
				}
			}
			if arg == nil {
				// Starlark does not support Python's x.y or a[i] syntaxes,
				// or nested use of {...}.
				if strings.Contains(name, ".") {
					return nil, fmt.Errorf("format: attribute syntax x.y is not supported in replacement fields: %s", name)
				}
				if strings.Contains(name, "[") {
					return nil, fmt.Errorf("format: element syntax a[i] is not supported in replacement fields: %s", name)
				}
				if strings.Contains(name, "{") {
					return nil, fmt.Errorf("format: nested replacement fields not supported")
				}
				return nil, fmt.Errorf("format: keyword %s not found", name)
			}
		}

		if spec != "" {
			// Starlark does not support Python's format_spec features.
			return nil, fmt.Errorf("format spec features not supported in replacement fields: %s", spec)
		}

		switch conv {
		case "s":
			if str, ok := AsString(arg); ok {
				buf.WriteString(str)
			} else {
				writeValue(buf, arg, nil)
			}
		case "r":
			writeValue(buf, arg, nil)
		default:
			return nil, fmt.Errorf("format: unknown conversion %q", conv)
		}
	}
	return String(buf.String()), nil
}

// decimal interprets s as a sequence of decimal digits.
func decimal(s string) (x int, ok bool) {
	n := len(s)
	for i := 0; i < n; i++ {
		digit := s[i] - '0'
		if digit > 9 {
			return 0, false
		}
		x = x*10 + int(digit)
		if x < 0 {
			return 0, false // underflow
		}
	}
	return x, true
}

// https://github.com/google/starlark-go/blob/master/doc/spec.md#string·index
func string_index(_ *Thread, b *Builtin, args Tuple, kwargs []Tuple) (Value, error) {
	return string_find_impl(b, args, kwargs, false, false)
}

// https://github.com/google/starlark-go/blob/master/doc/spec.md#string·join
func string_join(_ *Thread, b *Builtin, args Tuple, kwargs []Tuple) (Value, error) {
	recv := string(b.Receiver().(String))
	var iterable Iterable
	if err := UnpackPositionalArgs(b.Name(), args, kwargs, 1, &iterable); err != nil {
		return nil, err
	}
	// No need for SafeIterate as they are transient.
	iter := iterable.Iterate()
	defer iter.Done()
	buf := new(strings.Builder)
	var x Value
	for i := 0; iter.Next(&x); i++ {
		if i > 0 {
			buf.WriteString(recv)
		}
		s, ok := AsString(x)
		if !ok {
			return nil, fmt.Errorf("join: in list, want string, got %s", x.Type())
		}
		buf.WriteString(s)
	}
	return String(buf.String()), nil
}

// https://github.com/google/starlark-go/blob/master/doc/spec.md#string·lower
func string_lower(_ *Thread, b *Builtin, args Tuple, kwargs []Tuple) (Value, error) {
	if err := UnpackPositionalArgs(b.Name(), args, kwargs, 0); err != nil {
		return nil, err
	}
	return String(strings.ToLower(string(b.Receiver().(String)))), nil
}

// https://github.com/google/starlark-go/blob/master/doc/spec.md#string·partition
func string_partition(_ *Thread, b *Builtin, args Tuple, kwargs []Tuple) (Value, error) {
	recv := string(b.Receiver().(String))
	var sep string
	if err := UnpackPositionalArgs(b.Name(), args, kwargs, 1, &sep); err != nil {
		return nil, err
	}
	if sep == "" {
		return nil, nameErr(b, "empty separator")
	}
	var i int
	if b.Name()[0] == 'p' {
		i = strings.Index(recv, sep) // partition
	} else {
		i = strings.LastIndex(recv, sep) // rpartition
	}
	tuple := make(Tuple, 0, 3)
	if i < 0 {
		if b.Name()[0] == 'p' {
			tuple = append(tuple, String(recv), String(""), String(""))
		} else {
			tuple = append(tuple, String(""), String(""), String(recv))
		}
	} else {
		tuple = append(tuple, String(recv[:i]), String(sep), String(recv[i+len(sep):]))
	}
	return tuple, nil
}

// https://github.com/google/starlark-go/blob/master/doc/spec.md#string·removeprefix
// https://github.com/google/starlark-go/blob/master/doc/spec.md#string·removesuffix
func string_removefix(_ *Thread, b *Builtin, args Tuple, kwargs []Tuple) (Value, error) {
	recv := string(b.Receiver().(String))
	var fix string
	if err := UnpackPositionalArgs(b.Name(), args, kwargs, 1, &fix); err != nil {
		return nil, err
	}
	if b.name[len("remove")] == 'p' {
		recv = strings.TrimPrefix(recv, fix)
	} else {
		recv = strings.TrimSuffix(recv, fix)
	}
	return String(recv), nil
}

// https://github.com/google/starlark-go/blob/master/doc/spec.md#string·replace
func string_replace(_ *Thread, b *Builtin, args Tuple, kwargs []Tuple) (Value, error) {
	recv := string(b.Receiver().(String))
	var old, new string
	count := -1
	if err := UnpackPositionalArgs(b.Name(), args, kwargs, 2, &old, &new, &count); err != nil {
		return nil, err
	}
	return String(strings.Replace(recv, old, new, count)), nil
}

// https://github.com/google/starlark-go/blob/master/doc/spec.md#string·rfind
func string_rfind(_ *Thread, b *Builtin, args Tuple, kwargs []Tuple) (Value, error) {
	return string_find_impl(b, args, kwargs, true, true)
}

// https://github.com/google/starlark-go/blob/master/doc/spec.md#string·rindex
func string_rindex(_ *Thread, b *Builtin, args Tuple, kwargs []Tuple) (Value, error) {
	return string_find_impl(b, args, kwargs, false, true)
}

// https://github.com/google/starlark-go/starlark/blob/master/doc/spec.md#string·startswith
// https://github.com/google/starlark-go/starlark/blob/master/doc/spec.md#string·endswith
func string_startswith(_ *Thread, b *Builtin, args Tuple, kwargs []Tuple) (Value, error) {
	var x Value
	var start, end Value = None, None
	if err := UnpackPositionalArgs(b.Name(), args, kwargs, 1, &x, &start, &end); err != nil {
		return nil, err
	}

	// compute effective substring.
	s := string(b.Receiver().(String))
	if start, end, err := indices(start, end, len(s)); err != nil {
		return nil, nameErr(b, err)
	} else {
		if end < start {
			end = start // => empty result
		}
		s = s[start:end]
	}

	f := strings.HasPrefix
	if b.Name()[0] == 'e' { // endswith
		f = strings.HasSuffix
	}

	switch x := x.(type) {
	case Tuple:
		for i, x := range x {
			prefix, ok := AsString(x)
			if !ok {
				return nil, fmt.Errorf("%s: want string, got %s, for element %d",
					b.Name(), x.Type(), i)
			}
			if f(s, prefix) {
				return True, nil
			}
		}
		return False, nil
	case String:
		return Bool(f(s, string(x))), nil
	}
	return nil, fmt.Errorf("%s: got %s, want string or tuple of string", b.Name(), x.Type())
}

// https://github.com/google/starlark-go/blob/master/doc/spec.md#string·strip
// https://github.com/google/starlark-go/blob/master/doc/spec.md#string·lstrip
// https://github.com/google/starlark-go/blob/master/doc/spec.md#string·rstrip
func string_strip(_ *Thread, b *Builtin, args Tuple, kwargs []Tuple) (Value, error) {
	var chars string
	if err := UnpackPositionalArgs(b.Name(), args, kwargs, 0, &chars); err != nil {
		return nil, err
	}
	recv := string(b.Receiver().(String))
	var s string
	switch b.Name()[0] {
	case 's': // strip
		if chars != "" {
			s = strings.Trim(recv, chars)
		} else {
			s = strings.TrimSpace(recv)
		}
	case 'l': // lstrip
		if chars != "" {
			s = strings.TrimLeft(recv, chars)
		} else {
			s = strings.TrimLeftFunc(recv, unicode.IsSpace)
		}
	case 'r': // rstrip
		if chars != "" {
			s = strings.TrimRight(recv, chars)
		} else {
			s = strings.TrimRightFunc(recv, unicode.IsSpace)
		}
	}
	return String(s), nil
}

// https://github.com/google/starlark-go/blob/master/doc/spec.md#string·title
func string_title(_ *Thread, b *Builtin, args Tuple, kwargs []Tuple) (Value, error) {
	if err := UnpackPositionalArgs(b.Name(), args, kwargs, 0); err != nil {
		return nil, err
	}

	s := string(b.Receiver().(String))

	// Python semantics differ from x==strings.{To,}Title(x) in Go:
	// "uppercase characters may only follow uncased characters and
	// lowercase characters only cased ones."
	buf := new(strings.Builder)
	buf.Grow(len(s))
	var prevCased bool
	for _, r := range s {
		if prevCased {
			r = unicode.ToLower(r)
		} else {
			r = unicode.ToTitle(r)
		}
		prevCased = isCasedRune(r)
		buf.WriteRune(r)
	}
	return String(buf.String()), nil
}

// https://github.com/google/starlark-go/blob/master/doc/spec.md#string·upper
func string_upper(_ *Thread, b *Builtin, args Tuple, kwargs []Tuple) (Value, error) {
	if err := UnpackPositionalArgs(b.Name(), args, kwargs, 0); err != nil {
		return nil, err
	}
	return String(strings.ToUpper(string(b.Receiver().(String)))), nil
}

// https://github.com/google/starlark-go/blob/master/doc/spec.md#string·split
// https://github.com/google/starlark-go/blob/master/doc/spec.md#string·rsplit
func string_split(_ *Thread, b *Builtin, args Tuple, kwargs []Tuple) (Value, error) {
	recv := string(b.Receiver().(String))
	var sep_ Value
	maxsplit := -1
	if err := UnpackPositionalArgs(b.Name(), args, kwargs, 0, &sep_, &maxsplit); err != nil {
		return nil, err
	}

	var res []string

	if sep_ == nil || sep_ == None {
		// special case: split on whitespace
		if maxsplit < 0 {
			res = strings.Fields(recv)
		} else if b.Name() == "split" {
			res = splitspace(recv, maxsplit)
		} else { // rsplit
			res = rsplitspace(recv, maxsplit)
		}

	} else if sep, ok := AsString(sep_); ok {
		if sep == "" {
			return nil, fmt.Errorf("split: empty separator")
		}
		// usual case: split on non-empty separator
		if maxsplit < 0 {
			res = strings.Split(recv, sep)
		} else if b.Name() == "split" {
			res = strings.SplitN(recv, sep, maxsplit+1)
		} else { // rsplit
			res = strings.Split(recv, sep)
			if excess := len(res) - maxsplit; excess > 0 {
				res[0] = strings.Join(res[:excess], sep)
				res = append(res[:1], res[excess:]...)
			}
		}

	} else {
		return nil, fmt.Errorf("split: got %s for separator, want string", sep_.Type())
	}

	list := make([]Value, len(res))
	for i, x := range res {
		list[i] = String(x)
	}
	return NewList(list), nil
}

// Precondition: max >= 0.
func rsplitspace(s string, max int) []string {
	res := make([]string, 0, max+1)
	end := -1 // index of field end, or -1 in a region of spaces.
	for i := len(s); i > 0; {
		r, sz := utf8.DecodeLastRuneInString(s[:i])
		if unicode.IsSpace(r) {
			if end >= 0 {
				if len(res) == max {
					break // let this field run to the start
				}
				res = append(res, s[i:end])
				end = -1
			}
		} else if end < 0 {
			end = i
		}
		i -= sz
	}
	if end >= 0 {
		res = append(res, s[:end])
	}

	resLen := len(res)
	for i := 0; i < resLen/2; i++ {
		res[i], res[resLen-1-i] = res[resLen-1-i], res[i]
	}

	return res
}

// Precondition: max >= 0.
func splitspace(s string, max int) []string {
	var res []string
	start := -1 // index of field start, or -1 in a region of spaces
	for i, r := range s {
		if unicode.IsSpace(r) {
			if start >= 0 {
				if len(res) == max {
					break // let this field run to the end
				}
				res = append(res, s[start:i])
				start = -1
			}
		} else if start == -1 {
			start = i
		}
	}
	if start >= 0 {
		res = append(res, s[start:])
	}
	return res
}

// https://github.com/google/starlark-go/blob/master/doc/spec.md#string·splitlines
func string_splitlines(_ *Thread, b *Builtin, args Tuple, kwargs []Tuple) (Value, error) {
	var keepends bool
	if err := UnpackPositionalArgs(b.Name(), args, kwargs, 0, &keepends); err != nil {
		return nil, err
	}
	var lines []string
	if s := string(b.Receiver().(String)); s != "" {
		// TODO(adonovan): handle CRLF correctly.
		if keepends {
			lines = strings.SplitAfter(s, "\n")
		} else {
			lines = strings.Split(s, "\n")
		}
		if strings.HasSuffix(s, "\n") {
			lines = lines[:len(lines)-1]
		}
	}
	list := make([]Value, len(lines))
	for i, x := range lines {
		list[i] = String(x)
	}
	return NewList(list), nil
}

// https://github.com/google/starlark-go/blob/master/doc/spec.md#set·union.
func set_union(_ *Thread, b *Builtin, args Tuple, kwargs []Tuple) (Value, error) {
	var iterable Iterable
	if err := UnpackPositionalArgs(b.Name(), args, kwargs, 0, &iterable); err != nil {
		return nil, err
	}
	// TODO: use SafeIterate
	iter := iterable.Iterate()
	defer iter.Done()
	union, err := b.Receiver().(*Set).Union(iter)
	if err != nil {
		return nil, nameErr(b, err)
	}
	return union, nil
}

// Common implementation of string_{r}{find,index}.
func string_find_impl(b *Builtin, args Tuple, kwargs []Tuple, allowError, last bool) (Value, error) {
	var sub string
	var start_, end_ Value
	if err := UnpackPositionalArgs(b.Name(), args, kwargs, 1, &sub, &start_, &end_); err != nil {
		return nil, err
	}

	s := string(b.Receiver().(String))
	start, end, err := indices(start_, end_, len(s))
	if err != nil {
		return nil, nameErr(b, err)
	}
	var slice string
	if start < end {
		slice = s[start:end]
	}

	var i int
	if last {
		i = strings.LastIndex(slice, sub)
	} else {
		i = strings.Index(slice, sub)
	}
	if i < 0 {
		if !allowError {
			return nil, nameErr(b, "substring not found")
		}
		return MakeInt(-1), nil
	}
	return MakeInt(i + start), nil
}

// Common implementation of builtin dict function and dict.update method.
// Precondition: len(updates) == 0 or 1.
func updateDict(dict *Dict, updates Tuple, kwargs []Tuple) error {
	if len(updates) == 1 {
		switch updates := updates[0].(type) {
		case IterableMapping:
			// Iterate over dict's key/value pairs, not just keys.
			for _, item := range updates.Items() {
				if err := dict.SetKey(item[0], item[1]); err != nil {
					return err // dict is frozen
				}
			}
		default:
			// all other sequences
			// TODO: use SafeIterate
			iter := Iterate(updates)
			if iter == nil {
				return fmt.Errorf("got %s, want iterable", updates.Type())
			}
			defer iter.Done()
			var pair Value
			for i := 0; iter.Next(&pair); i++ {
				// TODO: use SafeIterate
				iter2 := Iterate(pair)
				if iter2 == nil {
					return fmt.Errorf("dictionary update sequence element #%d is not iterable (%s)", i, pair.Type())

				}
				defer iter2.Done()
				len := Len(pair)
				if len < 0 {
					return fmt.Errorf("dictionary update sequence element #%d has unknown length (%s)", i, pair.Type())
				} else if len != 2 {
					return fmt.Errorf("dictionary update sequence element #%d has length %d, want 2", i, len)
				}
				var k, v Value
				iter2.Next(&k)
				iter2.Next(&v)
				if err := dict.SetKey(k, v); err != nil {
					return err
				}
			}
		}
	}

	// Then add the kwargs.
	before := dict.Len()
	for _, pair := range kwargs {
		if err := dict.SetKey(pair[0], pair[1]); err != nil {
			return err // dict is frozen
		}
	}
	// In the common case, each kwarg will add another dict entry.
	// If that's not so, check whether it is because there was a duplicate kwarg.
	if dict.Len() < before+len(kwargs) {
		keys := make(map[String]bool, len(kwargs))
		for _, kv := range kwargs {
			k := kv[0].(String)
			if keys[k] {
				return fmt.Errorf("duplicate keyword arg: %v", k)
			}
			keys[k] = true
		}
	}

	return nil
}

// nameErr returns an error message of the form "name: msg"
// where name is b.Name() and msg is a string or error.
func nameErr(b *Builtin, msg interface{}) error {
	return fmt.Errorf("%s: %v", b.Name(), msg)
}<|MERGE_RESOLUTION|>--- conflicted
+++ resolved
@@ -88,13 +88,8 @@
 		"float":     NotSafe,
 		"getattr":   NotSafe,
 		"hasattr":   NotSafe,
-<<<<<<< HEAD
 		"hash":      MemSafe,
-		"int":       NotSafe,
-=======
-		"hash":      NotSafe,
 		"int":       MemSafe,
->>>>>>> 8f68a09b
 		"len":       NotSafe,
 		"list":      NotSafe,
 		"max":       NotSafe,
